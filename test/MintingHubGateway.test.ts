--- conflicted
+++ resolved
@@ -1021,19 +1021,12 @@
 
     it("force sale should succeed after expiration", async () => {
       await evm_increaseTimeTo(await pos.expiration());
-<<<<<<< HEAD
       const frontendCodeBefore = (await gateway.frontendCodes(await test.frontendCode())).balance;
       const totInterest = await pos.getDebt() - await pos.principal();
       const collateralContract = await ethers.getContractAt("IERC20", await pos.collateral());
       const totCollateral = await collateralContract.balanceOf(pos.getAddress());
       const propInterest = (totInterest * 1n) / totCollateral;
       await test.approveDEURO(await pos.getAddress(), floatToDec18(10_000) + propInterest);
-=======
-      const frontendCodeBefore = (
-        await gateway.frontendCodes(await test.frontendCode())
-      ).balance;
-      await test.approveDEURO(await pos.getAddress(), floatToDec18(10_000));
->>>>>>> 12c3c148
       await test.forceBuy(pos.getAddress(), 1n);
       expect(
         (await gateway.frontendCodes(await test.frontendCode())).balance,
