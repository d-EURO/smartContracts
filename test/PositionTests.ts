--- conflicted
+++ resolved
@@ -12,7 +12,6 @@
   StablecoinBridge,
   TestToken,
 } from "../typechain";
-<<<<<<< HEAD
 import {
   PositionExpirationTest,
   PositionRollingTest,
@@ -21,36 +20,21 @@
 import { time } from "@nomicfoundation/hardhat-network-helpers";
 
 const weeks = 30;
-=======
-import { PositionExpirationTest, PositionRollingTest } from "../typechain/test";
-import { HardhatEthersSigner } from "@nomicfoundation/hardhat-ethers/signers";
-import { time } from "@nomicfoundation/hardhat-network-helpers";
-
->>>>>>> 80889148
 
 describe("Position Tests", () => {
   let owner: HardhatEthersSigner;
   let alice: HardhatEthersSigner;
   let bob: HardhatEthersSigner;
   let charles: HardhatEthersSigner;
-<<<<<<< HEAD
 
   let dEURO: DecentralizedEURO;
-=======
-  
-  let zchf: Frankencoin;
->>>>>>> 80889148
   let mintingHub: MintingHub;
   let bridge: StablecoinBridge;
   let savings: Savings;
   let roller: PositionRoller;
   let equity: Equity;
   let mockVOL: TestToken;
-<<<<<<< HEAD
   let mockXEUR: TestToken;
-=======
-  let mockXCHF: TestToken;
->>>>>>> 80889148
 
   let limit: bigint;
 
@@ -67,7 +51,6 @@
     const positionFactory = await positionFactoryFactory.deploy();
 
     const savingsFactory = await ethers.getContractFactory("Savings");
-<<<<<<< HEAD
     savings = await savingsFactory.deploy(dEURO.getAddress(), 0n);
 
     const rollerFactory = await ethers.getContractFactory("PositionRoller");
@@ -79,19 +62,6 @@
       await savings.getAddress(),
       await roller.getAddress(),
       await positionFactory.getAddress(),
-=======
-    savings = await savingsFactory.deploy(zchf.getAddress(), 0n);
-
-    const rollerFactory = await ethers.getContractFactory("PositionRoller");
-    roller = await rollerFactory.deploy(zchf.getAddress());
-
-    const mintingHubFactory = await ethers.getContractFactory("MintingHub");
-    mintingHub = await mintingHubFactory.deploy(
-      await zchf.getAddress(),
-      await savings.getAddress(),
-      await roller.getAddress(),
-      await positionFactory.getAddress()
->>>>>>> 80889148
     );
 
     // mocktoken
@@ -106,19 +76,11 @@
       limit,
       weeks,
     );
-<<<<<<< HEAD
     await dEURO.initialize(await bridge.getAddress(), "XEUR Bridge");
     // create a minting hub too while we have no dEURO supply
     await dEURO.initialize(await mintingHub.getAddress(), "Minting Hub");
     await dEURO.initialize(await savings.getAddress(), "Savings");
     await dEURO.initialize(await roller.getAddress(), "Roller");
-=======
-    await zchf.initialize(await bridge.getAddress(), "XCHF Bridge");
-    // create a minting hub too while we have no ZCHF supply
-    await zchf.initialize(await mintingHub.getAddress(), "Minting Hub");
-    await zchf.initialize(await savings.getAddress(), "Savings");
-    await zchf.initialize(await roller.getAddress(), "Roller");
->>>>>>> 80889148
 
     // wait for 1 block
     await evm_increaseTime(60);
@@ -130,17 +92,11 @@
     let amount = floatToDec18(20_000);
     await mockXEUR.connect(alice).approve(await bridge.getAddress(), amount);
     await bridge.connect(alice).mint(amount);
-<<<<<<< HEAD
     await mockXEUR
       .connect(owner)
       .approve(await bridge.getAddress(), limit / 3n);
     await bridge.connect(owner).mint(limit / 3n); // owner should have plenty
     await mockXEUR.connect(bob).approve(await bridge.getAddress(), amount);
-=======
-    await mockXCHF.connect(owner).approve(await bridge.getAddress(), limit / 3n);
-    await bridge.connect(owner).mint(limit / 3n); // owner should have plenty
-    await mockXCHF.connect(bob).approve(await bridge.getAddress(), amount);
->>>>>>> 80889148
     await bridge.connect(bob).mint(amount);
     // vol tokens
     mockVOL = await testTokenFactory.deploy("Volatile Token", "VOL", 18);
@@ -241,13 +197,8 @@
           challengePeriod,
           fFees,
           fliqPrice,
-<<<<<<< HEAD
           fReserve,
         ),
-=======
-          fReserve
-        )
->>>>>>> 80889148
       ).to.be.revertedWithCustomError(mintingHub, "InsufficientCollateral");
     });
     it("should revert creating position when minimal collateral is not worth of at least 5k dEURO", async () => {
@@ -262,13 +213,8 @@
           challengePeriod,
           fFees,
           floatToDec18(4000),
-<<<<<<< HEAD
           fReserve,
         ),
-=======
-          fReserve
-        )
->>>>>>> 80889148
       ).to.be.revertedWithCustomError(mintingHub, "InsufficientCollateral");
     });
     it("should revert creating position when collateral token has more than 24 decimals", async () => {
@@ -289,26 +235,6 @@
         ),
       ).to.be.revertedWithoutReason();
     });
-<<<<<<< HEAD
-    // it("should revert creating position when collateral token does not revert on error", async () => {
-    //   const testTokenFactory = await ethers.getContractFactory("TestToken");
-    //   const testToken = await testTokenFactory.deploy("Test", "Test", 17);
-    //   await expect(
-    //     mintingHub.openPosition(
-    //       await testToken.getAddress(),
-    //       minCollateral,
-    //       fInitialCollateral,
-    //       initialLimit,
-    //       86400 * 2,
-    //       duration,
-    //       challengePeriod,
-    //       fFees,
-    //       floatToDec18(4000),
-    //       fReserve,
-    //     ),
-    //   ).to.be.revertedWithCustomError(mintingHub, "IncompatibleCollateral");
-    // });
-=======
     it("should revert creating position when collateral token does not revert on error", async () => {
       const testTokenFactory = await ethers.getContractFactory("FreakToken");
       const testToken = await testTokenFactory.deploy("Test", "Test", 17);
@@ -327,7 +253,6 @@
         )
       ).to.be.revertedWithCustomError(mintingHub, "IncompatibleCollateral");
     });
->>>>>>> 80889148
     it("create position", async () => {
       let openingFeedEURO = await mintingHub.OPENING_FEE();
       await mockVOL.approve(await mintingHub.getAddress(), fInitialCollateral);
@@ -457,7 +382,6 @@
       limit = dec18ToFloat(fLimit);
       let amount = BigInt(1e18) * 10_000n;
       expect(amount).to.be.lessThan(fLimit);
-<<<<<<< HEAD
       let fdEUROBefore = await dEURO.balanceOf(owner.address);
       let targetAmount = BigInt(1e16) * 898548n;
       let totalMint = await positionContract.getMintAmount(targetAmount);
@@ -473,21 +397,6 @@
         let testExpected = await positionContract.getUsableMint(
           testTotal,
           true,
-=======
-      let fZCHFBefore = await zchf.balanceOf(owner.address);
-      let targetAmount = BigInt(1e16) * 898548n;
-      let totalMint = (await positionContract.getMintAmount(targetAmount));
-      let expectedAmount = await positionContract.getUsableMint(
-        totalMint,
-        true
-      );
-      for (let testTarget = 0n; testTarget < 100n; testTarget++) {
-        // make sure these functions are not susceptible to rounding errors
-        let testTotal = (await positionContract.getMintAmount(targetAmount + testTarget));
-        let testExpected = await positionContract.getUsableMint(
-          testTotal,
-          true
->>>>>>> 80889148
         );
         expect(testExpected).to.be.eq(targetAmount + testTarget);
       }
@@ -535,7 +444,6 @@
             positionAddr,
             fInitialCollateralClone,
             fMintAmount,
-<<<<<<< HEAD
             expiration + 100n,
           ),
       ).to.be.revertedWithCustomError(positionContract, "InvalidExpiration");
@@ -543,30 +451,12 @@
     it("should revert initializing again", async () => {
       await expect(
         positionContract.initialize(positionAddr, 0),
-=======
-            expiration + 100n
-          )
-      ).to.be.revertedWithCustomError(
-        positionContract,
-        "InvalidExpiration"
-      );
-    });
-    it("should revert initializing again", async () => {
-      await expect(
-        positionContract.initialize(positionAddr, 0)
->>>>>>> 80889148
       ).to.be.revertedWithCustomError(positionContract, "NotHub");
     });
     it("should revert cloning position with insufficient initial collateral", async () => {
       let expiration = await positionContract.expiration();
       await expect(
-<<<<<<< HEAD
         mintingHub.connect(alice).clone(positionAddr, 0, 0, expiration),
-=======
-        mintingHub
-          .connect(alice)
-          .clone(positionAddr, 0, 0, expiration)
->>>>>>> 80889148
       ).to.be.revertedWithCustomError(mintingHub, "InsufficientCollateral");
     });
     it("clone position", async () => {
@@ -603,11 +493,7 @@
       let newFees = await clonePositionContract.calculateCurrentFee();
       const timestamp2 = BigInt(await time.latest());
       expect(
-<<<<<<< HEAD
         (fees * (newExpiration - timestamp2)) / (expiration - timestamp1),
-=======
-        (fees * (newExpiration - timestamp2)) / (expiration - timestamp1)
->>>>>>> 80889148
       ).to.be.approximately(newFees, 1);
     });
     it("correct collateral", async () => {
@@ -630,11 +516,7 @@
       expect(fLimit0).to.be.equal(fLimit1);
 
       await expect(
-<<<<<<< HEAD
         clonePositionContract.mint(owner.address, fLimit0 + 100n),
-=======
-        clonePositionContract.mint(owner.address, fLimit0 + 100n)
->>>>>>> 80889148
       ).to.be.revertedWithCustomError(clonePositionContract, "LimitExceeded");
     });
     it("correct fees charged", async () => {
@@ -659,32 +541,19 @@
     });
     it("clone position with too much mint", async () => {
       let fInitialCollateralClone = floatToDec18(initialCollateralClone);
-<<<<<<< HEAD
       let fdEUROAmount = floatToDec18(1000);
       // send some collateral and dEURO to the cloner
       await mockVOL.mint(alice.address, fInitialCollateralClone * 1000n);
       await dEURO.transfer(alice.address, fdEUROAmount);
-=======
-      let fZCHFAmount = floatToDec18(1000);
-      // send some collateral and ZCHF to the cloner
-      await mockVOL.mint(alice.address, fInitialCollateralClone * 1000n);
-      await zchf.transfer(alice.address, fZCHFAmount);
->>>>>>> 80889148
 
       const expiration = await positionContract.expiration();
       await mockVOL
         .connect(alice)
         .approve(
           await mintingHub.getAddress(),
-<<<<<<< HEAD
           fInitialCollateralClone * 1000n,
         );
       fGlblZCHBalanceOfCloner = await dEURO.balanceOf(alice.address);
-=======
-          fInitialCollateralClone * 1000n
-        );
-      fGlblZCHBalanceOfCloner = await zchf.balanceOf(alice.address);
->>>>>>> 80889148
       let available = await positionContract.availableForClones();
       let price = await positionContract.price();
       let tx = mintingHub
@@ -692,11 +561,7 @@
         .clone(positionAddr, fInitialCollateralClone, available, expiration);
       await expect(tx).to.be.revertedWithCustomError(
         positionContract,
-<<<<<<< HEAD
         "InsufficientCollateral",
-=======
-        "InsufficientCollateral"
->>>>>>> 80889148
       );
 
       let pendingTx = mintingHub
@@ -705,19 +570,11 @@
           positionAddr,
           fInitialCollateralClone * 1000n,
           initialLimit,
-<<<<<<< HEAD
           expiration,
         );
       await expect(pendingTx).to.be.revertedWithCustomError(
         positionContract,
         "LimitExceeded",
-=======
-          expiration
-        );
-      await expect(pendingTx).to.be.revertedWithCustomError(
-        positionContract,
-        "LimitExceeded"
->>>>>>> 80889148
       );
     });
     it("repay position", async () => {
@@ -770,21 +627,6 @@
       await positionContract.adjust(minted, collateralBalance, currentPrice); // don't revert if price is the same
       await expect(
         positionContract.adjust(minted, collateralBalance, currentPrice / 2n),
-      ).to.be.revertedWithCustomError(positionContract, "Expired");
-    });
-    it("should revert on price adjustments when expired", async () => {
-      let currentPrice = await positionContract.price();
-      await expect(
-        positionContract.adjustPrice(currentPrice / 2n)
-      ).to.be.revertedWithCustomError(positionContract, "Expired");
-    });
-    it("should revert on price adjustments when expired", async () => {
-      let currentPrice = await positionContract.price();
-      let minted = await positionContract.minted();
-      let collateralBalance = await mockVOL.balanceOf(positionAddr);
-      await positionContract.adjust(minted, collateralBalance, currentPrice); // don't revert if price is the same
-      await expect(
-        positionContract.adjust(minted, collateralBalance, currentPrice / 2n)
       ).to.be.revertedWithCustomError(positionContract, "Expired");
     });
     it("should revert reducing limit from non hub", async () => {
@@ -812,7 +654,6 @@
         owner,
       );
       await expect(
-<<<<<<< HEAD
         positionContract.assertCloneable(),
       ).to.be.revertedWithCustomError(positionContract, "Hot");
       await evm_increaseTime(86400 * 7);
@@ -822,17 +663,6 @@
       ).to.be.revertedWithCustomError(positionContract, "NotHub");
       await expect(
         positionContract.notifyRepaid(0),
-=======
-        positionContract.assertCloneable()
-      ).to.be.revertedWithCustomError(positionContract, "Hot");
-      await evm_increaseTime(86400 * 7);
-      await positionContract.assertCloneable();
-      await expect(
-        positionContract.notifyMint(0)
-      ).to.be.revertedWithCustomError(positionContract, "NotHub");
-      await expect(
-        positionContract.notifyRepaid(0)
->>>>>>> 80889148
       ).to.be.revertedWithCustomError(positionContract, "NotHub");
     });
     it("should revert cloning when it is expired", async () => async () => {
@@ -860,11 +690,7 @@
       await mintingHub.challenge(positionAddr, fchallengeAmount, price);
       challengeNumber++;
       await expect(
-<<<<<<< HEAD
         positionContract.assertCloneable(),
-=======
-        positionContract.assertCloneable()
->>>>>>> 80889148
       ).to.be.revertedWithCustomError(positionContract, "Challenged");
     });
   });
@@ -1126,10 +952,6 @@
     });
   });
   describe("challenge clone", () => {
-<<<<<<< HEAD
-=======
-
->>>>>>> 80889148
     let cloneContract: Position;
 
     beforeEach(async () => {
@@ -1141,13 +963,9 @@
       let fFees = BigInt(fee * 1_000_000);
       let fReserve = BigInt(reserve * 1_000_000);
       let challengePeriod = BigInt(3 * 86400); // 3 days
-<<<<<<< HEAD
       await mockVOL
         .connect(owner)
         .approve(await mintingHub.getAddress(), 2n * fInitialCollateral);
-=======
-      await mockVOL.connect(owner).approve(await mintingHub.getAddress(), 2n*fInitialCollateral);
->>>>>>> 80889148
       let tx = await mintingHub.openPosition(
         collateral,
         minCollateral,
@@ -1158,7 +976,6 @@
         challengePeriod,
         fFees,
         fliqPrice,
-<<<<<<< HEAD
         fReserve,
       );
       let rc = await tx.wait();
@@ -1187,36 +1004,16 @@
         clonePositionAddr,
         alice,
       );
-=======
-        fReserve
-      );
-      let rc = await tx.wait();
-      const topic = "0xc9b570ab9d98bdf3e38a40fd71b20edafca42449f23ca51f0bdcbf40e8ffe175"; // PositionOpened
-      let log = rc?.logs.find((x) => x.topics.indexOf(topic) >= 0);
-      const positionAddr = "0x" + log?.topics[2].substring(26);
-      const positionContract = await ethers.getContractAt("Position", positionAddr, owner);
-      const expiration = await positionContract.expiration();
-      await evm_increaseTimeTo(await positionContract.start());
-      tx = await mintingHub.clone(positionAddr, fInitialCollateral, initialLimit/2n, expiration);
-      rc = await tx.wait();
-      log = rc?.logs.find((x) => x.topics.indexOf(topic) >= 0);
-      const clonePositionAddr = "0x" + log?.topics[2].substring(26);
-      cloneContract = (await ethers.getContractAt("Position", clonePositionAddr, alice));
->>>>>>> 80889148
     });
     it("price should be zero at end of challenge", async () => {
       challengeAmount = initialCollateralClone / 2;
       let fchallengeAmount = floatToDec18(challengeAmount);
       await mockVOL.approve(await mintingHub.getAddress(), fchallengeAmount);
-<<<<<<< HEAD
       let tx = await mintingHub.challenge(
         await cloneContract.getAddress(),
         fchallengeAmount,
         await cloneContract.price(),
       );
-=======
-      let tx = await mintingHub.challenge(await cloneContract.getAddress(), fchallengeAmount, await cloneContract.price());
->>>>>>> 80889148
       await expect(tx).to.emit(mintingHub, "ChallengeStarted");
       challengeNumber++;
       await evm_increaseTime(86400 * 60 * 2);
@@ -1226,20 +1023,15 @@
       challengeAmount = initialCollateralClone / 2;
       let fchallengeAmount = floatToDec18(challengeAmount);
       await mockVOL.approve(await mintingHub.getAddress(), fchallengeAmount);
-<<<<<<< HEAD
       let tx = await mintingHub.challenge(
         await cloneContract.getAddress(),
         fchallengeAmount,
         await cloneContract.price(),
       );
-=======
-      let tx = await mintingHub.challenge(await cloneContract.getAddress(), fchallengeAmount, await cloneContract.price());
->>>>>>> 80889148
       await expect(tx).to.emit(mintingHub, "ChallengeStarted");
       challengeNumber++;
       let chprice = await mintingHub.price(challengeNumber);
       expect(chprice).to.be.eq(await cloneContract.price());
-<<<<<<< HEAD
       let tx2 = cloneContract
         .connect(owner)
         .withdrawCollateral(clonePositionAddr, floatToDec18(1));
@@ -1247,10 +1039,6 @@
         clonePositionContract,
         "Challenged",
       );
-=======
-      let tx2 = cloneContract.connect(owner).withdrawCollateral(clonePositionAddr, floatToDec18(1));
-      await expect(tx2).to.be.revertedWithCustomError(clonePositionContract, "Challenged");
->>>>>>> 80889148
     });
     it("bid on challenged, expired position", async () => {
       let liqPrice = dec18ToFloat(await cloneContract.price());
@@ -1259,15 +1047,11 @@
       await evm_increaseTimeTo(exp - 5n);
       let fchallengeAmount = floatToDec18(challengeAmount);
       await mockVOL.approve(await mintingHub.getAddress(), fchallengeAmount);
-<<<<<<< HEAD
       let tx2 = await mintingHub.challenge(
         await cloneContract.getAddress(),
         fchallengeAmount,
         await cloneContract.price(),
       );
-=======
-      let tx2 = await mintingHub.challenge(await cloneContract.getAddress(), fchallengeAmount, await cloneContract.price());
->>>>>>> 80889148
       await expect(tx2).to.emit(mintingHub, "ChallengeStarted");
       challengeNumber++;
       const challenge = await mintingHub.challenges(challengeNumber);
@@ -1287,13 +1071,9 @@
       let volBalanceBefore = await mockVOL.balanceOf(alice.address);
       const challengeData = await positionContract.challengeData();
       await evm_increaseTime(challengeData.phase);
-<<<<<<< HEAD
       let tx = await mintingHub
         .connect(alice)
         .bid(challengeNumber, floatToDec18(bidSize), false);
-=======
-      let tx = await mintingHub.connect(alice).bid(challengeNumber, floatToDec18(bidSize), false);
->>>>>>> 80889148
       let price = await mintingHub.price(challengeNumber);
       await expect(tx)
         .to.emit(mintingHub, "ChallengeSucceeded")
@@ -1307,7 +1087,6 @@
       // let balanceAfterChallenger = await dEURO.balanceOf(challengerAddress);
       // let balanceAfterAlice = await dEURO.balanceOf(alice.address);
       let volBalanceAfter = await mockVOL.balanceOf(alice.address);
-<<<<<<< HEAD
       // expect(balanceBeforeAlice - balanceAfterAlice).to.be.eq(bidAmountdEURO);
       // expect(balanceAfterChallenger - balanceBeforeChallenger).to.be.eq(bidAmountdEURO);
       expect(volBalanceAfter - volBalanceBefore).to.be.eq(
@@ -1318,14 +1097,6 @@
       await expect(
         mintingHub.bid(challengeNumber, floatToDec18(bidSize), false),
       ).to.be.emit(mintingHub, "ChallengeSucceeded");
-=======
-      // expect(balanceBeforeAlice - balanceAfterAlice).to.be.eq(bidAmountZCHF);
-      // expect(balanceAfterChallenger - balanceBeforeChallenger).to.be.eq(bidAmountZCHF);
-      expect(volBalanceAfter - volBalanceBefore).to.be.eq(floatToDec18(bidSize));
-      await evm_increaseTime(86400);
-      // Challenging challenge 3 at price 16666280864197424200 instead of 25
-      await expect(mintingHub.bid(challengeNumber, floatToDec18(bidSize), false)).to.be.emit(mintingHub, "ChallengeSucceeded");
->>>>>>> 80889148
       expect(await mintingHub.price(challengeNumber)).to.be.eq(0);
     });
     it("bid on not existing challenge", async () => {
@@ -1585,14 +1356,10 @@
       await positionContract.deny([], "");
       await evm_increaseTime(86400 * 7);
       const balance = await mockVOL.balanceOf(positionAddr);
-<<<<<<< HEAD
       await positionContract.withdrawCollateral(
         owner.address,
         balance - ethers.parseEther("0.5"),
       );
-=======
-      await positionContract.withdrawCollateral(owner.address, balance - ethers.parseEther("0.5"));
->>>>>>> 80889148
     });
     it("owner should be able to withdraw collaterals after the auction is closed", async () => {
       await positionContract.deny([], "");
@@ -1698,7 +1465,6 @@
       await positionContract.assertCloneable();
       const cloneLimit = await positionContract.availableForClones();
       const expiration = await positionContract.expiration();
-<<<<<<< HEAD
       tx = await mintingHub.clone(
         positionAddr,
         fInitialCollateral,
@@ -1713,13 +1479,6 @@
         clonePositionAddr,
         alice,
       );
-=======
-      tx = await mintingHub.clone(positionAddr, fInitialCollateral, cloneLimit, expiration);
-      rc = await tx.wait();
-      log = rc?.logs.find((x) => x.topics.indexOf(topic) >= 0);
-      clonePositionAddr = "0x" + log?.topics[2].substring(26);
-      clonePositionContract = await ethers.getContractAt("Position", clonePositionAddr, alice);
->>>>>>> 80889148
 
       let price = await clonePositionContract.price();
       await mockVOL.approve(await mintingHub.getAddress(), fchallengeAmount);
@@ -1825,78 +1584,6 @@
     });
   });
 
-<<<<<<< HEAD
-=======
-  describe("position expiration auction", () => {
-    let test: PositionExpirationTest;
-    let pos: Position;
-
-    it("initialize", async () => {
-      const factory = await ethers.getContractFactory("PositionExpirationTest");
-      test = await factory.deploy(await mintingHub.getAddress());
-      await zchf.transfer(await test.getAddress(), 1000n * 10n ** 18n);
-      let tx = await test.openPositionFor(await alice.getAddress());
-      let rc = await tx.wait();
-      const topic = "0xc9b570ab9d98bdf3e38a40fd71b20edafca42449f23ca51f0bdcbf40e8ffe175"; // PositionOpened
-      const log = rc?.logs.find((x) => x.topics.indexOf(topic) >= 0);
-      let positionAddr = "0x" + log?.topics[2].substring(26);
-      pos = await ethers.getContractAt("Position", positionAddr, owner);
-
-      // ensure minter's reserve is at least half there to make tests more interesting
-      let target = await zchf.minterReserve();
-      let present = await zchf.balanceOf(await equity.getAddress());
-      if (present < target){
-        let amount = (target - present) / 2n;
-        zchf.connect(owner).transfer(await zchf.reserve(), amount);
-      }
-    });
-
-    it("should be possible to borrow after starting", async () => {
-      await evm_increaseTimeTo(await pos.start());
-      let balanceBefore = await zchf.balanceOf(await alice.getAddress());
-      let mintedAmount = 50000n * 10n ** 18n;
-      let tx = await pos.connect(alice).mint(await alice.getAddress(), mintedAmount);
-      await tx.wait();
-      let balanceAfter = await zchf.balanceOf(await alice.getAddress());
-      expect(balanceAfter - balanceBefore).to.be.eq(39794550000000000000000n);
-      expect(await pos.minted()).to.be.eq(mintedAmount);
-      await zchf.transfer(await test.getAddress(), 39794550000000000000000n);
-      await zchf.transfer(await test.getAddress(), 100000000000000000000000n);
-    });
-
-    it("force sale should fail before expiration", async () => {
-      let tx = test.forceBuy(await pos.getAddress(), 1n);
-      expect(tx).to.be.revertedWithCustomError(pos, "Alive");
-    });
-
-    it("force sale should succeed after expiration", async () => {
-      await evm_increaseTimeTo(await pos.expiration());
-      let tx = await test.forceBuy(await pos.getAddress(), 1n);
-    });
-
-    it("price should reach liq price after one period", async () => {
-      await evm_increaseTimeTo((await pos.expiration()) + (await pos.challengePeriod()));
-      let expPrice = await mintingHub.expiredPurchasePrice(await pos.getAddress());
-      let liqPrice = await pos.price();
-      expect(liqPrice).to.be.eq(expPrice);
-    });
-    
-    it("force sale at liquidation price should succeed in cleaning up position", async () => {
-      let tx = await test.forceBuy(await pos.getAddress(), 35n);
-      expect(await pos.minted()).to.be.eq(0n);
-      expect(await pos.isClosed()).to.be.false; // still more than 10 collateral left
-    });
-    
-    it("get rest for cheap and close position", async () => {
-      await evm_increaseTimeTo((await pos.expiration()) + 2n * (await pos.challengePeriod()));
-      let tx = await test.forceBuy(await pos.getAddress(), 64n);
-      expect(await pos.minted()).to.be.eq(0n);
-      expect(await pos.isClosed()).to.be.true;
-      expect(await mockVOL.balanceOf(await pos.getAddress())).to.be.eq(0n); // still collateral left
-    });
-  });
-
->>>>>>> 80889148
   describe("position rolling", () => {
     let test: PositionRollingTest;
 
@@ -1906,11 +1593,7 @@
     it("initialize", async () => {
       const factory = await ethers.getContractFactory("PositionRollingTest");
       test = await factory.deploy(await mintingHub.getAddress());
-<<<<<<< HEAD
       await dEURO.transfer(await test.getAddress(), floatToDec18(2_000)); // opening fee
-=======
-      await zchf.transfer(await test.getAddress(), floatToDec18(2_000)); // opening fee
->>>>>>> 80889148
       await test.openTwoPositions();
       pos1 = await ethers.getContractAt("Position", await test.p1());
       pos2 = await ethers.getContractAt("Position", await test.p2());
