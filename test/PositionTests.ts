--- conflicted
+++ resolved
@@ -12,11 +12,6 @@
 } from "../typechain";
 import { HardhatEthersSigner } from "@nomicfoundation/hardhat-ethers/signers";
 
-<<<<<<< HEAD
-let mockXEUR: TestToken;
-
-=======
->>>>>>> d8792cea
 describe("Position Tests", () => {
   let owner: HardhatEthersSigner;
   let alice: HardhatEthersSigner;
