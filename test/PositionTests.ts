// @ts-nocheck
import { expect } from "chai";
import { floatToDec18, dec18ToFloat, DECIMALS } from "../scripts/math";
import { ethers } from "hardhat";
const BN = ethers.BigNumber;
import { createContract } from "../scripts/utils";
import { evm_increaseTime, evm_mine_blocks } from "./helper";
import { SignerWithAddress } from "@nomiclabs/hardhat-ethers/signers";
import { MintingHub, MintingHubTest, StablecoinBridge } from "../typechain";

let ZCHFContract, equity;
let positionFactoryContract;
let mockXCHF, mockVOL;

describe("Position Tests", () => {
  let owner: SignerWithAddress;
  let alice: SignerWithAddress;
  let bob: SignerWithAddress;

  let mintingHub: MintingHub;
  let bridge: StablecoinBridge;

  before(async () => {
    [owner, alice, bob] = await ethers.getSigners();
    // create contracts
    ZCHFContract = await createContract("Frankencoin", [10 * 86_400]);
    equity = await ethers.getContractAt("Equity", await ZCHFContract.reserve());
    positionFactoryContract = await createContract("PositionFactory");
    mintingHub = await createContract("MintingHub", [
      ZCHFContract.address,
      positionFactoryContract.address,
    ]);
    // mocktoken
    mockXCHF = await createContract("TestToken", ["CryptoFranc", "XCHF", 18]);
    // mocktoken bridge to bootstrap
    let limit = floatToDec18(1_000_000);
    bridge = await createContract("StablecoinBridge", [
      mockXCHF.address,
      ZCHFContract.address,
      limit,
    ]);
    ZCHFContract.initialize(bridge.address, "XCHF Bridge");
    // create a minting hub too while we have no ZCHF supply
    ZCHFContract.initialize(mintingHub.address, "Minting Hub");

    // wait for 1 block
    await evm_increaseTime(60);
    // now we are ready to bootstrap ZCHF with Mock-XCHF
    await mockXCHF.mint(owner.address, limit.div(2));
    await mockXCHF.mint(alice.address, limit.div(2));
    // mint some ZCHF to block bridges without veto
    let amount = floatToDec18(20_000);
    await mockXCHF.connect(alice).approve(bridge.address, amount);
    await bridge.connect(alice).mint(amount);
    // owner mints some to be able to create a position
    await mockXCHF.connect(owner).approve(bridge.address, amount);
    await bridge.connect(owner).mint(amount);
    // vol tokens
    mockVOL = await createContract("TestToken", ["Volatile Token", "VOL", 18]);
    amount = floatToDec18(500_000);
    await mockVOL.mint(owner.address, amount);
  });

  let positionAddr, positionContract;
  let clonePositionAddr, clonePositionContract;
  let fee = 0.01;
  let reserve = 0.1;
  let mintAmount = 100;
  let initialLimit = floatToDec18(110_000);
  let fMintAmount = floatToDec18(mintAmount);
  let fLimit, limit;
  let fGlblZCHBalanceOfCloner;
  let initialCollateral = 110;
  let initialCollateralClone = 4;
  let challengeAmount;
  describe("use Minting Hub", () => {
    it("create position", async () => {
      let collateral = mockVOL.address;
      let fliqPrice = floatToDec18(1000);
      let minCollateral = floatToDec18(1);
      let fInitialCollateral = floatToDec18(initialCollateral);
      let duration = BN.from(14 * 86_400);
      let fFees = BN.from(fee * 1_000_000);
      let fReserve = BN.from(reserve * 1_000_000);
      let openingFeeZCHF = await mintingHub.OPENING_FEE();
      let challengePeriod = BN.from(3 * 86400); // 3 days
      await mockVOL
        .connect(owner)
        .approve(mintingHub.address, fInitialCollateral);
      let balBefore = await ZCHFContract.balanceOf(owner.address);
      let balBeforeVOL = await mockVOL.balanceOf(owner.address);
      let tx = await mintingHub.openPositionOneWeek(
        collateral,
        minCollateral,
        fInitialCollateral,
        initialLimit,
        duration,
        challengePeriod,
        fFees,
        fliqPrice,
        fReserve
      );
      let rc = await tx.wait();
      const topic =
        "0x591ede549d7e337ac63249acd2d7849532b0a686377bbf0b0cca6c8abd9552f2"; // PositionOpened
      const log = rc.logs.find((x) => x.topics.indexOf(topic) >= 0);
      positionAddr = "0x" + log.topics[2].substring(26);
      let balAfter = await ZCHFContract.balanceOf(owner.address);
      let balAfterVOL = await mockVOL.balanceOf(owner.address);
      let dZCHF = dec18ToFloat(balAfter.sub(balBefore));
      let dVOL = dec18ToFloat(balAfterVOL.sub(balBeforeVOL));
      expect(dVOL).to.be.equal(-initialCollateral);
      expect(dZCHF).to.be.equal(-dec18ToFloat(openingFeeZCHF));
      positionContract = await ethers.getContractAt(
        "Position",
        positionAddr,
        owner
      );
      let currentFees = await positionContract.calculateCurrentFee();
      expect(currentFees).to.be.eq(383);
    });
    it("require cooldown", async () => {
      let tx = positionContract
        .connect(owner)
        .mint(owner.address, floatToDec18(5));
      await expect(tx).to.be.revertedWithCustomError(positionContract, "Hot");
    });

    it("try clone after 7 days but before collateral was withdrawn", async () => {
      // "wait" 7 days...
      await evm_increaseTime(7 * 86_400 + 60);

      let fInitialCollateralClone = floatToDec18(initialCollateralClone);
      let fZCHFAmount = floatToDec18(1000);
      // send some collateral and ZCHF to the cloner
      await mockVOL.transfer(alice.address, fInitialCollateralClone);
      await ZCHFContract.transfer(alice.address, fZCHFAmount);

      await mockVOL
        .connect(alice)
        .approve(mintingHub.address, fInitialCollateralClone);
      fGlblZCHBalanceOfCloner = await ZCHFContract.balanceOf(alice.address);

      let expiration = await positionContract.expiration();
      let availableLimit = await positionContract.limitForClones();
      expect(availableLimit).to.be.equal(0);
      let tx = mintingHub
        .connect(alice)
        .clonePosition(
          positionAddr,
          fInitialCollateralClone,
          fMintAmount,
          expiration
        );
      await expect(tx).to.be.revertedWithCustomError(
        positionContract,
        "LimitExceeded"
      );

      let colbal1 = await mockVOL.balanceOf(positionContract.address);
      await positionContract
        .connect(owner)
        .withdrawCollateral(owner.address, floatToDec18(100)); // make sure it works the next time
      let colbal2 = await mockVOL.balanceOf(positionContract.address);
      expect(dec18ToFloat(colbal1)).to.be.equal(dec18ToFloat(colbal2) + 100);
      let availableLimit2 = await positionContract.limitForClones();
      expect(availableLimit2).to.be.greaterThan(availableLimit);
    });

    it("get loan", async () => {
      fLimit = await positionContract.limit();
      limit = dec18ToFloat(fLimit);
      let amount = 10_000;
      expect(amount).to.be.lessThan(limit);

      let fAmount = floatToDec18(amount);
      let fZCHFBefore = await ZCHFContract.balanceOf(owner.address);
      let expectedAmount = dec18ToFloat(
        await positionContract.getUsableMint(fAmount, true)
      );
      expect(expectedAmount).to.be.eq(8996.17);
      await positionContract.connect(owner).mint(owner.address, fAmount); //).to.emit("PositionOpened");
      let currentFees = await positionContract.calculateCurrentFee();
      expect(currentFees).to.be.eq(383); // two weeks of a 1% yearly interest
      let fZCHFAfter = await ZCHFContract.balanceOf(owner.address);
      let ZCHFMinted = dec18ToFloat(fZCHFAfter.sub(fZCHFBefore));
      expect(expectedAmount).to.be.equal(ZCHFMinted);
    });

    it("clone position", async () => {
      let fInitialCollateralClone = floatToDec18(initialCollateralClone);
      fGlblZCHBalanceOfCloner = await ZCHFContract.balanceOf(alice.address);

      let fees = await positionContract.calculateCurrentFee();
      let start = await positionContract.start();
      let expiration = await positionContract.expiration();
      let duration = expiration.sub(start).div(2);
      let newExpiration = expiration.sub(duration);
      let tx = await mintingHub
        .connect(alice)
        .clonePosition(
          positionAddr,
          fInitialCollateralClone,
          fMintAmount,
          newExpiration
        );
      let rc = await tx.wait();
      const topic =
        "0x591ede549d7e337ac63249acd2d7849532b0a686377bbf0b0cca6c8abd9552f2"; // PositionOpened
      const log = rc.logs.find((x) => x.topics.indexOf(topic) >= 0);
      clonePositionAddr = "0x" + log.topics[2].substring(26);
      clonePositionContract = await ethers.getContractAt(
        "Position",
        clonePositionAddr,
        alice
      );
      let newFees = await clonePositionContract.calculateCurrentFee();
      expect(fees / 2).to.be.approximately(newFees, 0.5);
    });

    it("correct collateral", async () => {
      let col = await mockVOL.balanceOf(clonePositionAddr);
      expect(col).to.be.equal(floatToDec18(initialCollateralClone));
    });

    it("global mint limit retained", async () => {
      let fLimit0 = await clonePositionContract.limit();
      let fLimit1 = await positionContract.limit();
      let glblLimit = dec18ToFloat(fLimit0.add(fLimit1));
      if (glblLimit != limit) {
        console.log("new global limit =", glblLimit);
        console.log("original global limit =", limit);
      }
      expect(glblLimit).to.be.equal(limit);
    });
    it("correct fees charged", async () => {
      // fees:
      // - reserve contribution (temporary fee)
      // - yearlyInterestPPM
      // - position fee (or clone fee)
      let reserveContributionPPM =
        await clonePositionContract.reserveContribution();
      let yearlyInterestPPM = await clonePositionContract.yearlyInterestPPM();

      let fBalanceAfter = await ZCHFContract.balanceOf(alice.address);
      let mintAfterFees =
        mintAmount *
        (1 -
          (7 * yearlyInterestPPM) / 365 / 1000_000 -
          reserveContributionPPM / 1000_000);
      let cloneFeeCharged =
        dec18ToFloat(fGlblZCHBalanceOfCloner.sub(fBalanceAfter)) +
        mintAfterFees;
      expect(cloneFeeCharged).to.be.approximately(0, 0.0001); // no extra fees when cloning
    });
    it("clone position with too much mint", async () => {
      let fInitialCollateralClone = floatToDec18(initialCollateralClone);
      let fZCHFAmount = floatToDec18(1000);
      // send some collateral and ZCHF to the cloner
      await mockVOL.transfer(alice.address, fInitialCollateralClone);
      await ZCHFContract.transfer(alice.address, fZCHFAmount);

      await mockVOL
        .connect(alice)
        .approve(mintingHub.address, fInitialCollateralClone);
      fGlblZCHBalanceOfCloner = await ZCHFContract.balanceOf(alice.address);
      let tx = mintingHub
        .connect(alice)
        .clonePosition(positionAddr, fInitialCollateralClone, initialLimit, 0);
      await expect(tx).to.be.reverted; // underflow
    });

    it("repay position", async () => {
      let cloneOwner = await clonePositionContract.connect(alice).owner();
      expect(cloneOwner).to.be.eq(alice.address);
      let fInitialCollateralClone = floatToDec18(initialCollateralClone);
      let withdrawTx = clonePositionContract.withdrawCollateral(
        cloneOwner,
        fInitialCollateralClone
      );
      await expect(withdrawTx).to.be.revertedWithCustomError(
        clonePositionContract,
        "InsufficientCollateral"
      );
      let minted = await clonePositionContract.minted();
      let reservePPM = await clonePositionContract.reserveContribution();
      let repayAmount = minted.sub(minted.mul(reservePPM).div(1000000));
      let reserve = await ZCHFContract.calculateAssignedReserve(
        minted,
        reservePPM
      );
      expect(reserve.add(repayAmount)).to.be.eq(minted);
      await clonePositionContract.repay(repayAmount.sub(reserve));
      let minted1 = await clonePositionContract.minted();
      let reserve1 = await ZCHFContract.calculateAssignedReserve(
        minted1,
        reservePPM
      );
      let repayAmount1 = minted1.sub(reserve1);
      await clonePositionContract.repay(repayAmount1);
      await clonePositionContract.withdrawCollateral(
        cloneOwner,
        fInitialCollateralClone
      );
      let result = await clonePositionContract.isClosed();
      await expect(result).to.be.true;
    });
<<<<<<< HEAD
    describe("challenge clone", () => {
        it("send challenge", async () => {
            challengeAmount = initialCollateralClone / 2;
            let fchallengeAmount = floatToDec18(challengeAmount);
            let price = await clonePositionContract.price();
            await mockVOL.connect(owner).approve(mintingHub.address, fchallengeAmount);
            let tx = await mintingHub.connect(owner).launchChallenge(clonePositionAddr, fchallengeAmount, price);
            await expect(tx).to.emit(mintingHub, "ChallengeStarted");
            let chprice = await mintingHub.price(0);
            expect(chprice).to.be.eq(price);
        });
        it("pos owner cannot withdraw during challenge", async () => {
            let tx = clonePositionContract.withdrawCollateral(clonePositionAddr, floatToDec18(1));
            await expect(tx).to.be.revertedWithCustomError(clonePositionContract, "Challenged");
        });
        it("bid on challenged position", async () => {
            let challengeNumber = 0;
            let liqPrice = dec18ToFloat(await clonePositionContract.price());
            let bidSize = challengeAmount / 2;
            let bidAmountZCHF = liqPrice * bidSize;
            let challengerAddress = (await mintingHub.challenges(challengeNumber))[0];
            let positionsAddress = (await mintingHub.challenges(challengeNumber))[2];
            // await mockXCHF.connect(alice).mint(alice.address, floatToDec18(bidSize));
            let balanceBeforeAlice = await ZCHFContract.balanceOf(alice.address);
            let balanceBeforeChallenger = await ZCHFContract.balanceOf(challengerAddress);
            let volBalanceBefore = await mockVOL.balanceOf(alice.address);
            let tx = await mintingHub.connect(alice).bid(challengeNumber, floatToDec18(bidSize), false);
            await expect(tx).to.emit(mintingHub, "ChallengeAverted").withArgs(positionsAddress, challengeNumber, floatToDec18(bidSize));
            let balanceAfterChallenger = await ZCHFContract.balanceOf(challengerAddress);
            let balanceAfterAlice = await ZCHFContract.balanceOf(alice.address);
            let volBalanceAfter = await mockVOL.balanceOf(alice.address);
            expect(balanceBeforeAlice.sub(balanceAfterAlice)).to.be.eq(floatToDec18(bidAmountZCHF));
            expect(balanceAfterChallenger.sub(balanceBeforeChallenger)).to.be.eq(floatToDec18(bidAmountZCHF));
            expect(volBalanceAfter.sub(volBalanceBefore)).to.be.eq(floatToDec18(bidSize));
        });
        it("bid on not existing challenge", async () => {
            let tx = mintingHub.connect(bob).bid(42, floatToDec18(42), floatToDec18(challengeAmount));
            await expect(tx).to.be.reverted;
        });
        it("bid on successful challenge", async () => {
            let challengeNumber = 0;
            let challenge = await mintingHub.challenges(challengeNumber);
            let position = await ethers.getContractAt('Position', challenge[2], bob);
            let challengeData = await position.challengeData();
            await evm_increaseTime(challengeData[1].add(challengeData[2].div(2)).toNumber());
            let liquidationPrice = await position.price();
            let auctionPrice = await mintingHub.price(challengeNumber);
            expect(auctionPrice).to.be.approximately(liquidationPrice.div(2), auctionPrice.div(100));
            let bidSize = floatToDec18(challengeAmount / 4);

            await mockVOL.mint(position.address, floatToDec18(challengeAmount / 2));
            let availableCollateral = await mockVOL.balanceOf(position.address);
            expect(availableCollateral).to.be.above(bidSize);
            
            // bob sends a bid
            let bidAmountZCHF = auctionPrice.mul(bidSize).div(DECIMALS);
            let challengerAddress = (await mintingHub.challenges(challengeNumber))[0];
            await ZCHFContract.connect(owner).transfer(bob.address, bidAmountZCHF);
            let balanceBeforeBob = await ZCHFContract.balanceOf(bob.address);
            let balanceBeforeChallenger = await ZCHFContract.balanceOf(challengerAddress);
            let volBalanceBefore = await mockVOL.balanceOf(bob.address);
            let tx = await mintingHub.connect(bob).bid(challengeNumber, bidSize, false);
            await expect(tx).to.emit(mintingHub, "ChallengeSucceeded"); 
            
            // AssertionError: expected 6249710648148108150 to equal 6249855324074034075.
            //.withArgs(challenge[2], challengeNumber, bidAmountZCHF, bidSize, bidSize);

            let balanceAfterChallenger = await ZCHFContract.balanceOf(challengerAddress);
            let balanceAfterBob = await ZCHFContract.balanceOf(bob.address);
            let volBalanceAfter = await mockVOL.balanceOf(bob.address);
            expect(balanceBeforeBob.sub(balanceAfterBob)).to.be.approximately(bidAmountZCHF, bidAmountZCHF.div(100));
            expect(balanceAfterChallenger.sub(balanceBeforeChallenger)).to.be.approximately(bidAmountZCHF.div(50), bidAmountZCHF.div(5000));
            expect(volBalanceAfter.sub(volBalanceBefore)).to.be.eq(bidSize);
        });
=======
  });
  describe("challenge clone", () => {
    it("send challenge", async () => {
      challengeAmount = initialCollateralClone / 2;
      let fchallengeAmount = floatToDec18(challengeAmount);
      let price = await clonePositionContract.price();
      await mockVOL
        .connect(owner)
        .approve(mintingHub.address, fchallengeAmount);
      let tx = await mintingHub
        .connect(owner)
        .launchChallenge(clonePositionAddr, fchallengeAmount, price);
      await expect(tx).to.emit(mintingHub, "ChallengeStarted");
      let chprice = await mintingHub.price(0);
      expect(chprice).to.be.eq(price);
    });
    it("pos owner cannot withdraw during challenge", async () => {
      let tx = clonePositionContract.withdrawCollateral(
        clonePositionAddr,
        floatToDec18(1)
      );
      await expect(tx).to.be.revertedWithCustomError(
        clonePositionContract,
        "Challenged"
      );
>>>>>>> 9104056e
    });
    it("bid on challenged position", async () => {
      let challengeNumber = 0;
      let liqPrice = dec18ToFloat(await clonePositionContract.price());
      let bidSize = challengeAmount / 2;
      let bidAmountZCHF = liqPrice * bidSize;
      const challengeData = await mintingHub.challenges(challengeNumber);
      let challengerAddress = challengeData[0];
      let positionsAddress = challengeData[2];
      // await mockXCHF.connect(alice).mint(alice.address, floatToDec18(bidSize));
      let balanceBeforeAlice = await ZCHFContract.balanceOf(alice.address);
      let balanceBeforeChallenger = await ZCHFContract.balanceOf(
        challengerAddress
      );
      let volBalanceBefore = await mockVOL.balanceOf(alice.address);
      let tx = await mintingHub
        .connect(alice)
        .bid(challengeNumber, floatToDec18(bidSize), false);
      await expect(tx)
        .to.emit(mintingHub, "ChallengeAverted")
        .withArgs(positionsAddress, challengeNumber, floatToDec18(bidSize));
      let balanceAfterChallenger = await ZCHFContract.balanceOf(
        challengerAddress
      );
      let balanceAfterAlice = await ZCHFContract.balanceOf(alice.address);
      let volBalanceAfter = await mockVOL.balanceOf(alice.address);
      expect(balanceBeforeAlice.sub(balanceAfterAlice)).to.be.eq(
        floatToDec18(bidAmountZCHF)
      );
      expect(balanceAfterChallenger.sub(balanceBeforeChallenger)).to.be.eq(
        floatToDec18(bidAmountZCHF)
      );
      expect(volBalanceAfter.sub(volBalanceBefore)).to.be.eq(
        floatToDec18(bidSize)
      );
    });
    it("bid on not existing challenge", async () => {
      let tx = mintingHub
        .connect(bob)
        .bid(42, floatToDec18(42), floatToDec18(challengeAmount));
      await expect(tx).to.be.reverted;
    });
    it("bid on successful challenge", async () => {
      let challengeNumber = 0;
      let challenge = await mintingHub.challenges(challengeNumber);
      let positionsAddress = challenge[2];
      let position = await ethers.getContractAt(
        "Position",
        positionsAddress,
        bob
      );
      let challengeData = await position.challengeData();
      await evm_increaseTime(
        challengeData[1].add(challengeData[2].div(2)).toNumber()
      );
      let liquidationPrice = await position.price();
      let auctionPrice = await mintingHub.price(challengeNumber);
      expect(auctionPrice).to.be.approximately(
        liquidationPrice.div(2),
        auctionPrice.div(100)
      );

      // bob sends a bid
      let bidSize = floatToDec18(challengeAmount / 4);
      let bidAmountZCHF = auctionPrice.mul(bidSize).div(DECIMALS);
      let challengerAddress = (await mintingHub.challenges(challengeNumber))[0];
      await ZCHFContract.connect(owner).transfer(bob.address, bidAmountZCHF);
      let balanceBeforeBob = await ZCHFContract.balanceOf(bob.address);
      let balanceBeforeChallenger = await ZCHFContract.balanceOf(
        challengerAddress
      );
      let volBalanceBefore = await mockVOL.balanceOf(bob.address);
      let tx = await mintingHub
        .connect(bob)
        .bid(challengeNumber, floatToDec18(bidSize), false);
      console.log(bidAmountZCHF.toString());
      await expect(tx)
        .to.emit(mintingHub, "ChallengeSucceeded")
        .withArgs(
          positionsAddress,
          challengeNumber,
          bidAmountZCHF,
          bidSize,
          bidSize
        );
      let balanceAfterChallenger = await ZCHFContract.balanceOf(
        challengerAddress
      );
      let balanceAfterBob = await ZCHFContract.balanceOf(bob.address);
      let volBalanceAfter = await mockVOL.balanceOf(bob.address);
      expect(balanceAfterBob.sub(balanceBeforeBob)).to.be.eq(
        floatToDec18(bidAmountZCHF)
      );
      expect(balanceAfterChallenger.sub(balanceBeforeChallenger)).to.be.eq(
        floatToDec18(bidAmountZCHF * 0.02)
      );
      expect(volBalanceAfter.sub(volBalanceBefore)).to.be.eq(
        floatToDec18(bidSize)
      );
    });
  });

  /* describe("native position test", () => {

        let mintingHubTest: MintingHubTest;

        it("initialize", async () => {
            let fpsSupply = await equity.totalSupply();
            mintingHubTest = await createContract("MintingHubTest", [mintingHub.address, bridge.address]);
            await mintingHubTest.initiateEquity();
            await mintingHubTest.initiatePosition();
        });

        it("deny position", async () => {
            await mintingHubTest.initiateAndDenyPosition();
        });

        it("fails when minting too early", async () => {
            let tx = mintingHubTest.letAliceMint();
            await expect(tx).to.be.reverted;
        });

        it("allows minting after 2 days", async () => {
            await evm_increaseTime(7 * 86_400 + 60);
            await mintingHubTest.letAliceMint();
        });

        it("supports withdrawals", async () => {
            await mintingHubTest.testWithdraw();
        });

        it("fails when someone else mints", async () => {
            let tx = mintingHubTest.letBobMint();
            await expect(tx).to.be.reverted;
        });

        it("perform challenge", async () => {
            await mintingHubTest.letBobChallengePart1();
            await evm_mine_blocks(1);
            await mintingHubTest.letBobChallengePart2();
            let tx = mintingHubTest.endChallenges();
            await expect(tx).to.be.revertedWith('period has not ended');

            await evm_increaseTime(1 * 86_400 + 60);
            await mintingHubTest.endChallenges();
        });

        it("excessive challenge", async () => {
            await mintingHubTest.testExcessiveChallengePart1();
            await evm_mine_blocks(1)
            await mintingHubTest.testExcessiveChallengePart2();
        });

        it("restructuring", async () => {
            await mintingHubTest.restructure();
        });

        it("challenge expired position", async () => {
            await evm_increaseTime(100 * 86_400);
            await mintingHubTest.challengeExpiredPosition();

            await evm_increaseTime(86_400 - 10);// 10 seconds before end 
            await mintingHubTest.bidNearEndOfChallenge();

            await evm_increaseTime(20);
            let tx = mintingHubTest.endLastChallenge();
            await expect(tx).to.be.revertedWith("period has not ended");

            await evm_increaseTime(30 * 60);
            await mintingHubTest.endLastChallenge();
        });
    }); */
});<|MERGE_RESOLUTION|>--- conflicted
+++ resolved
@@ -270,42 +270,27 @@
       await expect(tx).to.be.reverted; // underflow
     });
 
-    it("repay position", async () => {
-      let cloneOwner = await clonePositionContract.connect(alice).owner();
-      expect(cloneOwner).to.be.eq(alice.address);
-      let fInitialCollateralClone = floatToDec18(initialCollateralClone);
-      let withdrawTx = clonePositionContract.withdrawCollateral(
-        cloneOwner,
-        fInitialCollateralClone
-      );
-      await expect(withdrawTx).to.be.revertedWithCustomError(
-        clonePositionContract,
-        "InsufficientCollateral"
-      );
-      let minted = await clonePositionContract.minted();
-      let reservePPM = await clonePositionContract.reserveContribution();
-      let repayAmount = minted.sub(minted.mul(reservePPM).div(1000000));
-      let reserve = await ZCHFContract.calculateAssignedReserve(
-        minted,
-        reservePPM
-      );
-      expect(reserve.add(repayAmount)).to.be.eq(minted);
-      await clonePositionContract.repay(repayAmount.sub(reserve));
-      let minted1 = await clonePositionContract.minted();
-      let reserve1 = await ZCHFContract.calculateAssignedReserve(
-        minted1,
-        reservePPM
-      );
-      let repayAmount1 = minted1.sub(reserve1);
-      await clonePositionContract.repay(repayAmount1);
-      await clonePositionContract.withdrawCollateral(
-        cloneOwner,
-        fInitialCollateralClone
-      );
-      let result = await clonePositionContract.isClosed();
-      await expect(result).to.be.true;
-    });
-<<<<<<< HEAD
+        it("repay position", async () => {
+            let cloneOwner = await clonePositionContract.connect(alice).owner();
+            expect(cloneOwner).to.be.eq(alice.address);
+            let fInitialCollateralClone = floatToDec18(initialCollateralClone);
+            let withdrawTx = clonePositionContract.withdrawCollateral(cloneOwner, fInitialCollateralClone);
+            await expect(withdrawTx).to.be.revertedWithCustomError(clonePositionContract, "InsufficientCollateral");
+            let minted = await clonePositionContract.minted();
+            let reservePPM = await clonePositionContract.reserveContribution();
+            let repayAmount = minted.sub(minted.mul(reservePPM).div(1000000));
+            let reserve = await ZCHFContract.calculateAssignedReserve(minted, reservePPM);
+            expect(reserve.add(repayAmount)).to.be.eq(minted);
+            await clonePositionContract.repay(repayAmount.sub(reserve));
+            let minted1 = await clonePositionContract.minted();
+            let reserve1 = await ZCHFContract.calculateAssignedReserve(minted1, reservePPM);
+            let repayAmount1 = minted1.sub(reserve1);
+            await clonePositionContract.repay(repayAmount1);
+            await clonePositionContract.withdrawCollateral(cloneOwner, fInitialCollateralClone);
+            let result = await clonePositionContract.isClosed();
+            await expect(result).to.be.true;
+        });
+    });
     describe("challenge clone", () => {
         it("send challenge", async () => {
             challengeAmount = initialCollateralClone / 2;
@@ -354,160 +339,25 @@
             let liquidationPrice = await position.price();
             let auctionPrice = await mintingHub.price(challengeNumber);
             expect(auctionPrice).to.be.approximately(liquidationPrice.div(2), auctionPrice.div(100));
-            let bidSize = floatToDec18(challengeAmount / 4);
-
-            await mockVOL.mint(position.address, floatToDec18(challengeAmount / 2));
-            let availableCollateral = await mockVOL.balanceOf(position.address);
-            expect(availableCollateral).to.be.above(bidSize);
             
             // bob sends a bid
+            let bidSize = floatToDec18(challengeAmount / 4);
             let bidAmountZCHF = auctionPrice.mul(bidSize).div(DECIMALS);
             let challengerAddress = (await mintingHub.challenges(challengeNumber))[0];
             await ZCHFContract.connect(owner).transfer(bob.address, bidAmountZCHF);
             let balanceBeforeBob = await ZCHFContract.balanceOf(bob.address);
             let balanceBeforeChallenger = await ZCHFContract.balanceOf(challengerAddress);
             let volBalanceBefore = await mockVOL.balanceOf(bob.address);
-            let tx = await mintingHub.connect(bob).bid(challengeNumber, bidSize, false);
-            await expect(tx).to.emit(mintingHub, "ChallengeSucceeded"); 
-            
-            // AssertionError: expected 6249710648148108150 to equal 6249855324074034075.
-            //.withArgs(challenge[2], challengeNumber, bidAmountZCHF, bidSize, bidSize);
-
+            let tx = await mintingHub.connect(bob).bid(challengeNumber, floatToDec18(bidSize), false);
+            await expect(tx).to.emit(mintingHub, "ChallengeSucceeded").withArgs(positionsAddress, challengeNumber, bidAmountZCHF, bidSize, bidSize);
             let balanceAfterChallenger = await ZCHFContract.balanceOf(challengerAddress);
             let balanceAfterBob = await ZCHFContract.balanceOf(bob.address);
             let volBalanceAfter = await mockVOL.balanceOf(bob.address);
-            expect(balanceBeforeBob.sub(balanceAfterBob)).to.be.approximately(bidAmountZCHF, bidAmountZCHF.div(100));
-            expect(balanceAfterChallenger.sub(balanceBeforeChallenger)).to.be.approximately(bidAmountZCHF.div(50), bidAmountZCHF.div(5000));
-            expect(volBalanceAfter.sub(volBalanceBefore)).to.be.eq(bidSize);
-        });
-=======
-  });
-  describe("challenge clone", () => {
-    it("send challenge", async () => {
-      challengeAmount = initialCollateralClone / 2;
-      let fchallengeAmount = floatToDec18(challengeAmount);
-      let price = await clonePositionContract.price();
-      await mockVOL
-        .connect(owner)
-        .approve(mintingHub.address, fchallengeAmount);
-      let tx = await mintingHub
-        .connect(owner)
-        .launchChallenge(clonePositionAddr, fchallengeAmount, price);
-      await expect(tx).to.emit(mintingHub, "ChallengeStarted");
-      let chprice = await mintingHub.price(0);
-      expect(chprice).to.be.eq(price);
-    });
-    it("pos owner cannot withdraw during challenge", async () => {
-      let tx = clonePositionContract.withdrawCollateral(
-        clonePositionAddr,
-        floatToDec18(1)
-      );
-      await expect(tx).to.be.revertedWithCustomError(
-        clonePositionContract,
-        "Challenged"
-      );
->>>>>>> 9104056e
-    });
-    it("bid on challenged position", async () => {
-      let challengeNumber = 0;
-      let liqPrice = dec18ToFloat(await clonePositionContract.price());
-      let bidSize = challengeAmount / 2;
-      let bidAmountZCHF = liqPrice * bidSize;
-      const challengeData = await mintingHub.challenges(challengeNumber);
-      let challengerAddress = challengeData[0];
-      let positionsAddress = challengeData[2];
-      // await mockXCHF.connect(alice).mint(alice.address, floatToDec18(bidSize));
-      let balanceBeforeAlice = await ZCHFContract.balanceOf(alice.address);
-      let balanceBeforeChallenger = await ZCHFContract.balanceOf(
-        challengerAddress
-      );
-      let volBalanceBefore = await mockVOL.balanceOf(alice.address);
-      let tx = await mintingHub
-        .connect(alice)
-        .bid(challengeNumber, floatToDec18(bidSize), false);
-      await expect(tx)
-        .to.emit(mintingHub, "ChallengeAverted")
-        .withArgs(positionsAddress, challengeNumber, floatToDec18(bidSize));
-      let balanceAfterChallenger = await ZCHFContract.balanceOf(
-        challengerAddress
-      );
-      let balanceAfterAlice = await ZCHFContract.balanceOf(alice.address);
-      let volBalanceAfter = await mockVOL.balanceOf(alice.address);
-      expect(balanceBeforeAlice.sub(balanceAfterAlice)).to.be.eq(
-        floatToDec18(bidAmountZCHF)
-      );
-      expect(balanceAfterChallenger.sub(balanceBeforeChallenger)).to.be.eq(
-        floatToDec18(bidAmountZCHF)
-      );
-      expect(volBalanceAfter.sub(volBalanceBefore)).to.be.eq(
-        floatToDec18(bidSize)
-      );
-    });
-    it("bid on not existing challenge", async () => {
-      let tx = mintingHub
-        .connect(bob)
-        .bid(42, floatToDec18(42), floatToDec18(challengeAmount));
-      await expect(tx).to.be.reverted;
-    });
-    it("bid on successful challenge", async () => {
-      let challengeNumber = 0;
-      let challenge = await mintingHub.challenges(challengeNumber);
-      let positionsAddress = challenge[2];
-      let position = await ethers.getContractAt(
-        "Position",
-        positionsAddress,
-        bob
-      );
-      let challengeData = await position.challengeData();
-      await evm_increaseTime(
-        challengeData[1].add(challengeData[2].div(2)).toNumber()
-      );
-      let liquidationPrice = await position.price();
-      let auctionPrice = await mintingHub.price(challengeNumber);
-      expect(auctionPrice).to.be.approximately(
-        liquidationPrice.div(2),
-        auctionPrice.div(100)
-      );
-
-      // bob sends a bid
-      let bidSize = floatToDec18(challengeAmount / 4);
-      let bidAmountZCHF = auctionPrice.mul(bidSize).div(DECIMALS);
-      let challengerAddress = (await mintingHub.challenges(challengeNumber))[0];
-      await ZCHFContract.connect(owner).transfer(bob.address, bidAmountZCHF);
-      let balanceBeforeBob = await ZCHFContract.balanceOf(bob.address);
-      let balanceBeforeChallenger = await ZCHFContract.balanceOf(
-        challengerAddress
-      );
-      let volBalanceBefore = await mockVOL.balanceOf(bob.address);
-      let tx = await mintingHub
-        .connect(bob)
-        .bid(challengeNumber, floatToDec18(bidSize), false);
-      console.log(bidAmountZCHF.toString());
-      await expect(tx)
-        .to.emit(mintingHub, "ChallengeSucceeded")
-        .withArgs(
-          positionsAddress,
-          challengeNumber,
-          bidAmountZCHF,
-          bidSize,
-          bidSize
-        );
-      let balanceAfterChallenger = await ZCHFContract.balanceOf(
-        challengerAddress
-      );
-      let balanceAfterBob = await ZCHFContract.balanceOf(bob.address);
-      let volBalanceAfter = await mockVOL.balanceOf(bob.address);
-      expect(balanceAfterBob.sub(balanceBeforeBob)).to.be.eq(
-        floatToDec18(bidAmountZCHF)
-      );
-      expect(balanceAfterChallenger.sub(balanceBeforeChallenger)).to.be.eq(
-        floatToDec18(bidAmountZCHF * 0.02)
-      );
-      expect(volBalanceAfter.sub(volBalanceBefore)).to.be.eq(
-        floatToDec18(bidSize)
-      );
-    });
-  });
+            expect(balanceAfterBob.sub(balanceBeforeBob)).to.be.eq(floatToDec18(bidAmountZCHF));
+            expect(balanceAfterChallenger.sub(balanceBeforeChallenger)).to.be.eq(floatToDec18(bidAmountZCHF * 0.02));
+            expect(volBalanceAfter.sub(volBalanceBefore)).to.be.eq(floatToDec18(bidSize));
+        });
+    });
 
   /* describe("native position test", () => {
 
