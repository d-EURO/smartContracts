--- conflicted
+++ resolved
@@ -13,10 +13,6 @@
   let equity: Equity;
   let bridge: StablecoinBridge;
   let dEURO: EuroCoin;
-<<<<<<< HEAD
-  let s: TestToken;
-=======
->>>>>>> d8792cea
   let XEUR: TestToken;
 
   before(async () => {
@@ -67,11 +63,7 @@
       expect(symbol).to.be.equal("Native Decentralized Euro Protocol Share");
     });
 
-<<<<<<< HEAD
     it("should have initial price 0.001 dEURO / nDEPS", async () => {
-=======
-    it("should have initial price 1 dEURO / nDEPS", async () => {
->>>>>>> d8792cea
       let price = await equity.price();
       expect(price).to.be.equal(BigInt(1e15));
     });
@@ -92,13 +84,8 @@
     // TODO: Check this again, compare to the original
     it("should revert minting when minted less than expected", async () => {
       await expect(
-<<<<<<< HEAD
-        equity.invest(floatToDec18(1), floatToDec18(9999))
-      ).to.be.revertedWith("insuf equity");
-=======
         equity.invest(floatToDec18(1000), floatToDec18(9999999))
       ).to.be.revertedWithoutReason();
->>>>>>> d8792cea
     });
 
     // it("should revert minting when total supply exceeds max of uint96", async () => {
@@ -117,11 +104,7 @@
       const expected = await equity.calculateShares(floatToDec18(1000));
       await dEURO.transfer(await equity.getAddress(), 1);
       const price = await equity.price();
-<<<<<<< HEAD
-      expect(price).to.be.equal(floatToDec18(0.001));
-=======
       expect(price).to.be.equal(floatToDec(1, 15));
->>>>>>> d8792cea
       await equity.calculateShares(floatToDec18(1000));
 
       await equity.invest(floatToDec18(1000), expected);
