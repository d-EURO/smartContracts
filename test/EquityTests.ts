--- conflicted
+++ resolved
@@ -87,14 +87,10 @@
 
   describe("minting shares", () => {
     it("should revert minting less than minimum equity amount", async () => {
-<<<<<<< HEAD
+      await dEURO.approve(equity, floatToDec18(1000));
       await expect(
         equity.invest(floatToDec18(999), 0),
       ).to.be.revertedWithCustomError(equity, "InsufficientEquity");
-=======
-      await dEURO.approve(equity, floatToDec18(1000));
-      await expect(equity.invest(floatToDec18(999), 0)).to.be.revertedWithCustomError(equity, "InsufficientEquity");
->>>>>>> 5cddde8f
     });
 
     // TODO: Check this again, compare to the original
@@ -138,12 +134,8 @@
         floatToDec18(1000000),
         floatToDec18(0.01),
       );
-<<<<<<< HEAD
+      await dEURO.approve(equity, floatToDec18(31000 / 0.98));
       await equity.invest(floatToDec18(31000 / 0.98), expected);
-=======
-      await dEURO.approve(equity, floatToDec18(7000 / 0.98));
-      await equity.invest(floatToDec18(7000 / 0.98), expected);
->>>>>>> 5cddde8f
       let balance = await equity.balanceOf(owner.address);
       expect(balance).to.be.approximately(
         floatToDec18(2000000),
@@ -152,11 +144,6 @@
     });
 
     it("should fail to investFor a different user", async () => {
-<<<<<<< HEAD
-=======
-      await dEURO.approve(equity, floatToDec18(1000));
-      await equity.invest(floatToDec18(1000), 0);
->>>>>>> 5cddde8f
       const expected = await equity.calculateShares(floatToDec18(7000 / 0.98));
       await expect(
         equity
