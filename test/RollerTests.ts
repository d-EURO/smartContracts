--- conflicted
+++ resolved
@@ -233,17 +233,10 @@
       await evm_increaseTime(3 * 86_400 + 300);
       const bdeuro1 = await deuro.balanceOf(owner.address);
       await pos1.mint(owner.address, floatToDec18(10_000));
-<<<<<<< HEAD
-      const bZchf2 = await zchf.balanceOf(owner.address);
-      expect(bZchf2).to.be.greaterThan(bZchf1);
+      const bdeuro2 = await deuro.balanceOf(owner.address);
+      expect(bdeuro2).to.be.greaterThan(bdeuro1);
       expect(await pos1.debt()).to.be.greaterThan(0n);
       expect(await pos2.debt()).to.be.equal(0n);
-=======
-      const bdeuro2 = await deuro.balanceOf(owner.address);
-      expect(bdeuro2).to.be.greaterThan(bdeuro1);
-      expect(await pos1.minted()).to.be.greaterThan(0n);
-      expect(await pos2.minted()).to.be.equal(0n);
->>>>>>> 4b58f636
       await coin.approve(await roller.getAddress(), floatToDec18(1));
       const tx = await roller.roll(
         await pos1.getAddress(),
@@ -422,13 +415,8 @@
         await coin.balanceOf(await pos1.getAddress()),
       );
       await roller.rollFully(await pos1.getAddress(), await pos2.getAddress());
-<<<<<<< HEAD
       const m2 = await pos1.debt();
-      const b2 = await zchf.balanceOf(owner.address);
-=======
-      const m2 = await pos1.minted();
       const b2 = await deuro.balanceOf(owner.address);
->>>>>>> 4b58f636
 
       expect(m1).to.be.greaterThan(
         0,
@@ -482,22 +470,15 @@
       const t2 = await getTimeStamp();
       const cloneAddr = await getPositionAddress((await tx.wait())!);
       clone1 = await ethers.getContractAt("Position", cloneAddr, owner);
-<<<<<<< HEAD
       const m2 = await clone1.debt();
-      const b2 = await zchf.balanceOf(owner.address);
-      expect(b2).to.be.equal(0n, "owner zchf balance should be 0");
-=======
-      const m2 = await clone1.minted();
       const b2 = await deuro.balanceOf(owner.address);
       expect(b2).to.be.equal(0n, "owner deuro balance should be 0");
->>>>>>> 4b58f636
 
       const toRepay = floatToDec18(9_000);
       const numerator = toRepay * 1_000_000n;
       const denominator =
         1_000_000n -
-        ((await clone1.reserveContribution()) +
-          (await clone1.calculateCurrentFee()));
+        ((await clone1.reserveContribution()));
       const toMint =
         numerator / denominator + (numerator % denominator > 0n ? 1n : 0n);
 
@@ -532,13 +513,8 @@
 
       const cloneAddr = await getPositionAddress((await tx.wait())!);
       clone1 = await ethers.getContractAt("Position", cloneAddr, owner);
-<<<<<<< HEAD
       const m2 = await clone1.debt();
-      const b2 = await zchf.balanceOf(owner.address);
-=======
-      const m2 = await clone1.minted();
       const b2 = await deuro.balanceOf(owner.address);
->>>>>>> 4b58f636
       expect(b2).to.be.equal(
         890420000000000000000n,
         "some of the owner balance should be used to cover the interest of the new position",
