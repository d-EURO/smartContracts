import { expect } from "chai";
import { floatToDec18 } from "../scripts/math";
import { ethers } from "hardhat";
import {
  Equity,
  DecentralizedEURO,
  MintingHub,
  Position,
  PositionFactory,
  PositionRoller,
  Savings,
  TestToken,
} from "../typechain";
import { HardhatEthersSigner } from "@nomicfoundation/hardhat-ethers/signers";
import { evm_increaseTime } from "./helper";
import { ContractTransactionReceipt } from "ethers";

describe("Roller Tests", () => {
  let owner: HardhatEthersSigner;
  let alice: HardhatEthersSigner;
  let bob: HardhatEthersSigner;

  let deuro: DecentralizedEURO;
  let equity: Equity;
  let roller: PositionRoller;
  let savings: Savings;

  let positionFactory: PositionFactory;
  let mintingHub: MintingHub;

  let pos1: Position;
  let pos2: Position;
  let clone1: Position;
  let coin: TestToken;

  const getTimeStamp = async () => {
    const blockNumBefore = await ethers.provider.getBlockNumber();
    const blockBefore = await ethers.provider.getBlock(blockNumBefore);
    return blockBefore?.timestamp ?? null;
  };

  const getPositionAddress = async (tx: ContractTransactionReceipt) => {
    const topic =
      "0xc9b570ab9d98bdf3e38a40fd71b20edafca42449f23ca51f0bdcbf40e8ffe175";
    const log = tx?.logs.find((x) => x.topics.indexOf(topic) >= 0);
    return "0x" + log?.topics[2].substring(26);
  };

  before(async () => {
    [owner, alice, bob] = await ethers.getSigners();

    const DecentralizedEUROFactory =
      await ethers.getContractFactory("DecentralizedEURO");
    deuro = await DecentralizedEUROFactory.deploy(5 * 86400);

    const equityAddr = await deuro.reserve();
    equity = await ethers.getContractAt("Equity", equityAddr);

    const positionFactoryFactory =
      await ethers.getContractFactory("PositionFactory");
    positionFactory = await positionFactoryFactory.deploy();

    const savingsFactory = await ethers.getContractFactory("Savings");
    savings = await savingsFactory.deploy(deuro.getAddress(), 20000n);

    const rollerFactory = await ethers.getContractFactory("PositionRoller");
    roller = await rollerFactory.deploy(deuro.getAddress());

    const mintingHubFactory = await ethers.getContractFactory("MintingHub");
    mintingHub = await mintingHubFactory.deploy(
      await deuro.getAddress(),
      await savings.getAddress(),
      await roller.getAddress(),
      await positionFactory.getAddress(),
    );

    // test coin
    const coinFactory = await ethers.getContractFactory("TestToken");
    coin = await coinFactory.deploy("Supercoin", "XCOIN", 18);

    // jump start ecosystem
    await deuro.initialize(owner.address, "owner");
    await deuro.initialize(await mintingHub.getAddress(), "mintingHub");
    await deuro.initialize(await savings.getAddress(), "savings");
    await deuro.initialize(await roller.getAddress(), "roller");

    await deuro.mint(owner.address, floatToDec18(2_000_000));
    await deuro.transfer(alice.address, floatToDec18(200_000));
    await deuro.transfer(bob.address, floatToDec18(200_000));

    // jump start fps
    await equity.invest(floatToDec18(1000), 0);
    await equity.connect(alice).invest(floatToDec18(10_000), 0);
    await equity.connect(bob).invest(floatToDec18(10_000), 0);
    await equity.invest(floatToDec18(1_000_000), 0);

    await coin.mint(alice.address, floatToDec18(1_000));
    await coin.mint(bob.address, floatToDec18(1_000));

    // The block of code that was commented out in your original file is omitted here,
    // as we now handle position creation in the describe() blocks below.
  });

  describe("roll tests for owner", () => {
    beforeEach("give owner 1st and 2nd position", async () => {
      // give OWNER a position
      await coin.approve(await mintingHub.getAddress(), floatToDec18(10));
      const txPos1 = await (
        await mintingHub.openPosition(
          await coin.getAddress(),
          floatToDec18(1), // min size
          floatToDec18(10), // size
          floatToDec18(100_000), // mint limit
          3 * 86_400,
          100 * 86_400,
          86_400,
          10000,
          floatToDec18(6000),
          100000,
        )
      ).wait();
      const pos1Addr = await getPositionAddress(txPos1!);
      pos1 = await ethers.getContractAt("Position", pos1Addr, owner);

      // give OWNER a 2nd position
      await coin.approve(await mintingHub.getAddress(), floatToDec18(10));
      const txPos2 = await (
        await mintingHub.openPosition(
          await coin.getAddress(),
          floatToDec18(1),
          floatToDec18(10),
          floatToDec18(100_000),
          3 * 86_400,
          100 * 86_400,
          86_400,
          10000,
          floatToDec18(6000),
          100000,
        )
      ).wait();
      const pos2Addr = await getPositionAddress(txPos2!);
      pos2 = await ethers.getContractAt("Position", pos2Addr, owner);
    });

    it("fully open", async () => {
      await evm_increaseTime(3 * 86_400 + 300);
      expect(await pos1.start()).to.be.lessThan(await getTimeStamp());
      expect(await pos2.start()).to.be.lessThan(await getTimeStamp());
    });

    it("fail with invalid source", async () => {
      const tx = roller.roll(
        owner, // not a position
        floatToDec18(1_000),
        floatToDec18(1),
        await pos2.getAddress(),
        floatToDec18(10_000),
        floatToDec18(1),
        await pos2.expiration(),
      );
      await expect(tx).to.be.revertedWithCustomError(roller, "NotPosition");
    });

    it("fail with invalid target", async () => {
      const tx = roller.roll(
        await pos1.getAddress(),
        floatToDec18(1_000),
        floatToDec18(1),
        owner, // not a position
        floatToDec18(10_000),
        floatToDec18(1),
        await pos2.expiration(),
      );
      await expect(tx).to.be.revertedWithCustomError(roller, "NotPosition");
    });

    it("create mint and merge partially into existing position", async () => {
      await evm_increaseTime(3 * 86_400 + 300);
<<<<<<< HEAD

      const bdeuro1 = await deuro.balanceOf(owner.address);
      await pos1.mint(owner.address, floatToDec18(10_000));
      const bdeuro2 = await deuro.balanceOf(owner.address);

      expect(bdeuro2).to.be.gt(bdeuro1, "owner minted some dEURO");
      expect(await pos1.minted()).to.be.gt(0n);
      expect(await pos2.minted()).to.be.eq(0n);

      // roll partially
=======
      const bdeuro1 = await deuro.balanceOf(owner.address);
      await pos1.mint(owner.address, floatToDec18(10_000));
      const bdeuro2 = await deuro.balanceOf(owner.address);
      expect(bdeuro2).to.be.greaterThan(bdeuro1);
      expect(await pos1.minted()).to.be.greaterThan(0n);
      expect(await pos2.minted()).to.be.equal(0n);
>>>>>>> 4b58f636
      await coin.approve(await roller.getAddress(), floatToDec18(1));
      await roller.roll(
        await pos1.getAddress(),
        floatToDec18(1_000),
        floatToDec18(1),
        await pos2.getAddress(),
        floatToDec18(10_000),
        floatToDec18(1),
        await pos2.expiration(),
      );

      expect(await pos1.minted()).to.be.lt(
        floatToDec18(10_000),
        "pos1 minted decreased",
      );
      expect(await pos2.minted()).to.be.gte(
        floatToDec18(1_000),
        "pos2 minted increased",
      );
      expect(await coin.balanceOf(await pos1.getAddress())).to.be.eq(
        floatToDec18(9),
        "pos1 coin bal decreased by 1",
      );
      expect(await coin.balanceOf(await pos2.getAddress())).to.be.eq(
        floatToDec18(11),
        "pos2 coin bal increased by 1",
      );
    });

    it("merge full into existing position", async () => {
      await evm_increaseTime(3 * 86_400 + 300);
      await pos1.mint(owner.address, floatToDec18(10_000));

      const toRepay = floatToDec18(10_000 * 0.9);
      await coin.approve(await roller.getAddress(), floatToDec18(10));
      await roller.roll(
        await pos1.getAddress(),
        toRepay,
        floatToDec18(10),
        await pos2.getAddress(),
        floatToDec18(10_000),
        floatToDec18(10),
        await pos2.expiration(),
      );

      expect(await pos1.minted()).to.be.eq(0n, "pos1 fully rolled out");
      expect(await pos2.minted()).to.be.eq(
        floatToDec18(10_000),
        "pos2 minted merges to 10k",
      );
      expect(await coin.balanceOf(await pos1.getAddress())).to.be.eq(
        0n,
        "pos1 coin=0",
      );
      expect(await coin.balanceOf(await pos2.getAddress())).to.be.eq(
        floatToDec18(20),
        "pos2 coin sum of both",
      );
    });

    it("merge full into existing position, consider pos1 closed", async () => {
      await evm_increaseTime(3 * 86_400 + 300);
      await pos1.mint(owner.address, floatToDec18(10_000));

      const toRepay = floatToDec18(10_000 * 0.9);
      await coin.approve(await roller.getAddress(), floatToDec18(10));
      await roller.roll(
        await pos1.getAddress(),
        toRepay,
        floatToDec18(10),
        await pos2.getAddress(),
        floatToDec18(10_000),
        floatToDec18(10),
        await pos2.expiration(),
      );

      expect(await pos1.isClosed()).to.be.true;
    });

    it("merge full, expiration below, create clone, check ownership", async () => {
      await evm_increaseTime(3 * 86_400 + 300);
      await pos1.mint(owner.address, floatToDec18(10_000));

      const toRepay = floatToDec18(10_000 * 0.9);
      await coin.approve(await roller.getAddress(), floatToDec18(10));
      const tx = await roller.roll(
        await pos1.getAddress(),
        toRepay,
        floatToDec18(10),
        await pos2.getAddress(),
        floatToDec18(10_000),
        floatToDec18(10),
        (await pos2.expiration()) - 86_400n,
      );

      const cloneAddr = await getPositionAddress((await tx.wait())!);
      clone1 = await ethers.getContractAt("Position", cloneAddr, owner);

      expect((await clone1.original()).toLowerCase()).to.be.eq(
        (await pos2.getAddress()).toLowerCase(),
        "new position is a clone",
      );
      expect(await clone1.owner()).to.be.eq(
        owner.address,
        "cloned position = correct owner",
      );
    });
  });

  describe("roll tests for owner and alice", () => {
    beforeEach("give owner 1st and alice 2nd position", async () => {
      // OWNER pos1
      await coin.approve(await mintingHub.getAddress(), floatToDec18(10));
      const txPos1 = await (
        await mintingHub.openPosition(
          await coin.getAddress(),
          floatToDec18(1),
          floatToDec18(10),
          floatToDec18(100_000),
          3 * 86_400,
          100 * 86_400,
          86_400,
          20000,
          floatToDec18(6000),
          100000,
        )
      ).wait();
      const pos1Addr = await getPositionAddress(txPos1!);
      pos1 = await ethers.getContractAt("Position", pos1Addr, owner);

      // ALICE pos2
      await coin.connect(alice).approve(await mintingHub.getAddress(), floatToDec18(10));
      const txPos2 = await (
        await mintingHub.connect(alice).openPosition(
          await coin.getAddress(),
          floatToDec18(1),
          floatToDec18(10),
          floatToDec18(100_000),
          3 * 86_400,
          100 * 86_400,
          86_400,
          20000,
          floatToDec18(6000),
          100000,
        )
      ).wait();
      const pos2Addr = await getPositionAddress(txPos2!);
      pos2 = await ethers.getContractAt("Position", pos2Addr, alice);
    });

    it("fully open, correct owner", async () => {
      await evm_increaseTime(3 * 86_400 + 300);
      expect(await pos1.start()).to.be.lt(await getTimeStamp());
      expect(await pos2.start()).to.be.lt(await getTimeStamp());
      expect(await pos1.owner()).to.be.eq(owner.address);
      expect(await pos2.owner()).to.be.eq(alice.address);
    });

    it("rollFully simple", async () => {
      await evm_increaseTime(3 * 86_400 + 300);
      await pos1.mint(owner.address, floatToDec18(10_000));

      const m1 = await pos1.minted();
      await coin.approve(
        await roller.getAddress(),
        await coin.balanceOf(await pos1.getAddress()),
      );
      await roller.rollFully(await pos1.getAddress(), await pos2.getAddress());
      const m2 = await pos1.minted();
      const b2 = await deuro.balanceOf(owner.address);

      expect(m1).to.be.gt(0n, "pos1 minted > 0 before rolling");
      expect(m2).to.be.eq(0n, "pos1 minted = 0 after rolling fully");
    });

    it("rollFully check collateral rolled amount", async () => {
      await evm_increaseTime(3 * 86_400 + 300);
      await pos1.mint(owner.address, floatToDec18(10_000));
      const ownCoinBalance = await coin.balanceOf(owner.address);
      const oldPositionBalance = await coin.balanceOf(await pos1.getAddress());

      await coin.approve(
        await roller.getAddress(),
        await coin.balanceOf(await pos1.getAddress()),
      );
      const tx = await roller.rollFully(
        await pos1.getAddress(),
        await pos2.getAddress(),
      );
      const cloneAddr = await getPositionAddress((await tx.wait())!);
      clone1 = await ethers.getContractAt("Position", cloneAddr, owner);

      const newPositionBalance = await coin.balanceOf(await clone1.getAddress());
      const coinsReturns =
        (await coin.balanceOf(owner.address)) - ownCoinBalance;

      expect(oldPositionBalance).to.be.eq(
        newPositionBalance + coinsReturns,
        "collateral is consistent across the roll",
      );
    });

    it("rollFully check interests and rolled amount", async () => {
      await evm_increaseTime(3 * 86_400 + 300);
      await pos1.mint(owner.address, floatToDec18(10_000));

      const b1 = await deuro.balanceOf(owner.address);
<<<<<<< HEAD
      // remove all from owner for the test
      await deuro.transfer(bob.address, b1);
=======
      await deuro.transfer(bob.address, b1); // remove all deuro for testing
>>>>>>> 4b58f636

      const m1 = await pos1.minted();
      await coin.approve(
        await roller.getAddress(),
        await coin.balanceOf(await pos1.getAddress()),
      );
      const tx = await roller.rollFully(
        await pos1.getAddress(),
        await pos2.getAddress(),
      );
      const t2 = await getTimeStamp();
      const cloneAddr = await getPositionAddress((await tx.wait())!);
      clone1 = await ethers.getContractAt("Position", cloneAddr, owner);
      const m2 = await clone1.minted();
      const b2 = await deuro.balanceOf(owner.address);
<<<<<<< HEAD

      expect(b2).to.be.eq(0n, "owner's deuro is 0 after rolling fully");
=======
      expect(b2).to.be.equal(0n, "owner deuro balance should be 0");
>>>>>>> 4b58f636

      // approximate any new interest portion using annualInterestPPM() instead of calculateCurrentFee():
      const toRepay = floatToDec18(9_000);
      const approximateFee = await clone1.annualInterestPPM();
      const denominator =
        1_000_000n - (BigInt(await clone1.reserveContribution()) + BigInt(approximateFee));
      let toMint = 0n;
      if (denominator > 0) {
        const numerator = toRepay * 1_000_000n;
        toMint = numerator / denominator + (numerator % denominator > 0n ? 1n : 0n);
      }

      expect(m2).to.be.eq(
        toMint,
        "rolled minted amount with approximate fee/interest assumption",
      );

<<<<<<< HEAD
      // return deuro
      await deuro.connect(bob).transfer(owner.address, b1);
=======
      await deuro.connect(bob).transfer(owner.address, b1); // refund deuro for testing
>>>>>>> 4b58f636
    });

    it("rollFully check interests and rolled amount, with 1000 deuro in wallet", async () => {
      await evm_increaseTime(3 * 86_400 + 300);
      await pos1.mint(owner.address, floatToDec18(10_000));
      const b1 = await deuro.balanceOf(owner.address);
<<<<<<< HEAD

      // remove everything but 1000
      await deuro.transfer(bob.address, b1 - floatToDec18(1_000));
      expect(await deuro.balanceOf(owner.address)).to.be.eq(
        floatToDec18(1000),
        "kept 1000 dEUR in wallet",
=======
      await deuro.transfer(bob.address, b1 - floatToDec18(1_000)); // remove all deuro for testing
      expect(await deuro.balanceOf(owner.address)).to.be.equal(
        floatToDec18(1000),
        "you should have 1000 deuro left in your wallet",
>>>>>>> 4b58f636
      );

      await pos2.adjustPrice(1000n * 10n ** 18n);
      await coin.approve(
        await roller.getAddress(),
        await coin.balanceOf(await pos1.getAddress()),
      );
      const tx = await roller.rollFully(
        await pos1.getAddress(),
        await pos2.getAddress(),
      );

      const cloneAddr = await getPositionAddress((await tx.wait())!);
      clone1 = await ethers.getContractAt("Position", cloneAddr, owner);

      const m2 = await clone1.minted();
      const b2 = await deuro.balanceOf(owner.address);
<<<<<<< HEAD

      // some portion used
      expect(b2).to.be.eq(
=======
      expect(b2).to.be.equal(
>>>>>>> 4b58f636
        890420000000000000000n,
        "some of the leftover 1000 dEUR used for interest coverage",
      );
      expect(m2).to.be.eq(
        floatToDec18(10_000),
        "stays at 10k minted since interest got covered by wallet dEUR",
      );
    });
  });
});<|MERGE_RESOLUTION|>--- conflicted
+++ resolved
@@ -176,7 +176,6 @@
 
     it("create mint and merge partially into existing position", async () => {
       await evm_increaseTime(3 * 86_400 + 300);
-<<<<<<< HEAD
 
       const bdeuro1 = await deuro.balanceOf(owner.address);
       await pos1.mint(owner.address, floatToDec18(10_000));
@@ -187,14 +186,7 @@
       expect(await pos2.minted()).to.be.eq(0n);
 
       // roll partially
-=======
-      const bdeuro1 = await deuro.balanceOf(owner.address);
-      await pos1.mint(owner.address, floatToDec18(10_000));
-      const bdeuro2 = await deuro.balanceOf(owner.address);
-      expect(bdeuro2).to.be.greaterThan(bdeuro1);
-      expect(await pos1.minted()).to.be.greaterThan(0n);
-      expect(await pos2.minted()).to.be.equal(0n);
->>>>>>> 4b58f636
+
       await coin.approve(await roller.getAddress(), floatToDec18(1));
       await roller.roll(
         await pos1.getAddress(),
@@ -402,12 +394,9 @@
       await pos1.mint(owner.address, floatToDec18(10_000));
 
       const b1 = await deuro.balanceOf(owner.address);
-<<<<<<< HEAD
       // remove all from owner for the test
       await deuro.transfer(bob.address, b1);
-=======
-      await deuro.transfer(bob.address, b1); // remove all deuro for testing
->>>>>>> 4b58f636
+
 
       const m1 = await pos1.minted();
       await coin.approve(
@@ -423,12 +412,9 @@
       clone1 = await ethers.getContractAt("Position", cloneAddr, owner);
       const m2 = await clone1.minted();
       const b2 = await deuro.balanceOf(owner.address);
-<<<<<<< HEAD
 
       expect(b2).to.be.eq(0n, "owner's deuro is 0 after rolling fully");
-=======
-      expect(b2).to.be.equal(0n, "owner deuro balance should be 0");
->>>>>>> 4b58f636
+
 
       // approximate any new interest portion using annualInterestPPM() instead of calculateCurrentFee():
       const toRepay = floatToDec18(9_000);
@@ -446,31 +432,22 @@
         "rolled minted amount with approximate fee/interest assumption",
       );
 
-<<<<<<< HEAD
       // return deuro
       await deuro.connect(bob).transfer(owner.address, b1);
-=======
-      await deuro.connect(bob).transfer(owner.address, b1); // refund deuro for testing
->>>>>>> 4b58f636
+
     });
 
     it("rollFully check interests and rolled amount, with 1000 deuro in wallet", async () => {
       await evm_increaseTime(3 * 86_400 + 300);
       await pos1.mint(owner.address, floatToDec18(10_000));
       const b1 = await deuro.balanceOf(owner.address);
-<<<<<<< HEAD
 
       // remove everything but 1000
       await deuro.transfer(bob.address, b1 - floatToDec18(1_000));
       expect(await deuro.balanceOf(owner.address)).to.be.eq(
         floatToDec18(1000),
         "kept 1000 dEUR in wallet",
-=======
-      await deuro.transfer(bob.address, b1 - floatToDec18(1_000)); // remove all deuro for testing
-      expect(await deuro.balanceOf(owner.address)).to.be.equal(
-        floatToDec18(1000),
-        "you should have 1000 deuro left in your wallet",
->>>>>>> 4b58f636
+
       );
 
       await pos2.adjustPrice(1000n * 10n ** 18n);
@@ -488,13 +465,10 @@
 
       const m2 = await clone1.minted();
       const b2 = await deuro.balanceOf(owner.address);
-<<<<<<< HEAD
 
       // some portion used
       expect(b2).to.be.eq(
-=======
-      expect(b2).to.be.equal(
->>>>>>> 4b58f636
+
         890420000000000000000n,
         "some of the leftover 1000 dEUR used for interest coverage",
       );
