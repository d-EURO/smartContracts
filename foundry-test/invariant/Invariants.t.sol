// SPDX-License-Identifier: MIT
pragma solidity ^0.8.10;

import {TestHelper} from "../TestHelper.sol";
import {Handler} from "./Handler.t.sol";
import {Environment} from "./Environment.t.sol";
import {Position} from "../../contracts/MintingHubV2/Position.sol";
import {DecentralizedEURO} from "../../contracts/DecentralizedEURO.sol";
import {console} from "forge-std/Test.sol";

contract Invariants is TestHelper {
    Environment internal s_env;
    Handler internal s_handler;

    /// @notice Set up dEURO environment
    function setUp() public {
        // Create environment and handler
        s_env = new Environment();
        s_handler = new Handler(address(s_env));

        // create the handler selectors to the fuzzings targets
        bytes4[] memory selectors = new bytes4[](11);
        /// Position
        selectors[0] = Handler.mintTo.selector;
        selectors[1] = Handler.repay.selector;
        selectors[2] = Handler.addCollateral.selector;
        selectors[3] = Handler.withdrawCollateral.selector;
        selectors[4] = Handler.adjustPrice.selector;
        /// Network specific
        selectors[5] = Handler.passCooldown.selector;
        selectors[6] = Handler.warpTime.selector;
        selectors[7] = Handler.expirePosition.selector;
        /// MintingHub
        selectors[8] = Handler.challengePosition.selector;
        selectors[9] = Handler.bidChallenge.selector;
        selectors[10] = Handler.buyExpiredCollateral.selector;

        targetSelector(FuzzSelector({addr: address(s_handler), selectors: selectors}));
        targetContract(address(s_handler));
    }

    /// @dev check that positions has no trapped dEURO
    function invariant_positionHasNoTrappeddEURO() public view {
        Position[] memory positions = s_env.getPositions();
        for (uint256 i = 0; i < positions.length; i++) {
            Position pos = positions[i];
            uint256 trapped = s_env.deuro().balanceOf(address(pos));
            assertEq(trapped, 0, "Position has trapped dEURO");
        }
    }

    /// @dev check that position is sufficiently collateralized
    function invariant_positionIsSufficientlyCollateralized() public view {
        Position[] memory positions = s_env.getPositions();
        for (uint256 i = 0; i < positions.length; i++) {
            Position pos = positions[i];
            if (pos.virtualPrice() < pos.price()) {
                uint256 collateral = pos.collateral().balanceOf(address(pos));
                uint256 requiredCollateralValue = pos.getCollateralRequirement();
                uint256 collateralValue = collateral * pos.price();
                assertGe(collateralValue, requiredCollateralValue * 1e18, "Position is undercollateralized");
            }
        }
    }

    /// @dev check that interest is non-zero implies principal is non-zero
    function invariant_nonZeroInterestImpliesNonZeroPrincipal() public view {
        Position[] memory positions = s_env.getPositions();
        for (uint256 i = 0; i < positions.length; i++) {
            Position pos = positions[i];
            if (pos.getInterest() > 0) {
                assertGt(pos.principal(), 0, "Interest is non-zero but principal is zero");
            }
        }
    }

    /// @dev check that zero principal implies zero interest
    function invariant_zeroPrincipalImpliesZeroInterest() public view {
        Position[] memory positions = s_env.getPositions();
        for (uint256 i = 0; i < positions.length; i++) {
            Position pos = positions[i];
            if (pos.principal() == 0) {
                assertEq(pos.getInterest(), 0, "Nonzero interest with zero principal");
            }
        }
    }

    /// @dev check that active positions have minimum collateral
    function invariant_activePositionHasMinimumCollateral() public view {
        Position[] memory positions = s_env.getPositions();
        for (uint256 i = 0; i < positions.length; i++) {
            Position pos = positions[i];
            if (!pos.isClosed() && block.timestamp < pos.expiration()) {
                uint256 minCollateral = pos.minimumCollateral();
                uint256 collateral = pos.collateral().balanceOf(address(pos));
                assertGe(collateral, minCollateral, "Active position below minimum collateral");
            }
        }
    }

    /// @dev verify debt equals principal plus interest
    function invariant_debtEqualsPrincipalPlusInterest() public view {
        Position[] memory positions = s_env.getPositions();
        for (uint256 i = 0; i < positions.length; i++) {
            Position pos = positions[i];
            uint256 debt = pos.getDebt();
            uint256 principal = pos.principal();
            uint256 interest = pos.getInterest();
            assertEq(debt, principal + interest, "Debt does not equal principal plus interest");
        }
    }

    /// @dev check that minting limit is not exceeded
    function invariant_mintingLimitNotExceeded() public view {
        Position[] memory positions = s_env.getPositions();
        for (uint256 i = 0; i < positions.length; i++) {
            Position pos = positions[i];
            uint256 principal = pos.principal();
            uint256 available = pos.availableForMinting();
            uint256 limit = pos.limit();
            assertLe(principal + available, limit, "Minted principal plus available mint exceeds limit");
        }
    }

    /// @dev check that minterReserve in dEURO equals the sum of all positions' reserved amounts
    function invariant_minterReserveConsistency() public view {
        Position[] memory positions = s_env.getPositions();
        uint256 totalReserved = 0;
        
        for (uint256 i = 0; i < positions.length; i++) {
            Position pos = positions[i];
            uint256 principal = pos.principal();
            uint32 reservePPM = pos.reserveContribution();
            totalReserved += (principal * reservePPM) / 1000000;
        }
        
        // Allow small rounding differences
        assertApproxEqAbs(
            s_env.deuro().minterReserve(), 
            totalReserved, 
            1e18, 
            "Minter reserve inconsistent with positions' reserved amounts"
        );
    }

    /// @dev check that virtual price is always >= actual price when position has debt/principal
    function invariant_virtualPriceConsistency() public view {
        Position[] memory positions = s_env.getPositions();
        for (uint256 i = 0; i < positions.length; i++) {
            Position pos = positions[i];
            if (pos.principal() > 0) { 
                assertGe(pos.virtualPrice(), pos.price(), "Virtual price below actual price for position with debt");
            }
        }
    }

    /// @dev verify that total dEURO supply is consistent with expected accounting
    function invariant_totalSupplyConsistency() public view {
        DecentralizedEURO deuro = s_env.deuro();
        uint256 totalSupply = deuro.totalSupply();
        
        uint256 totalBalances = 0;
        totalBalances += deuro.balanceOf(address(deuro.reserve()));
        totalBalances += deuro.balanceOf(address(s_env.savingsGateway()));
        for (uint256 i = 0; i < 5; i++) totalBalances += deuro.balanceOf(s_env.eoas(i));
        
        assertEq(totalBalances, totalSupply, "Total dEURO balances inconsistent with total supply");
    }

    /// @dev verify fixed annual rate is always at least the risk premium
    function invariant_fixedRateAboveRiskPremium() public view {
        Position[] memory positions = s_env.getPositions();
        for (uint256 i = 0; i < positions.length; i++) {
            Position pos = positions[i];
            assertGe(pos.fixedAnnualRatePPM(), pos.riskPremiumPPM(), "Fixed rate below risk premium");
        }
    }

    function invariant_summary() public view {
        if (!s_handler.STATS_LOGGING()) return;

        try this.userSummary(s_env.eoas(0)) {} catch {
            console.log("Error printing user summary");
        }

        console.log("");

        try s_handler.printStatistics() {} catch {
            console.log("Error printing variable distributions");
        }
    }

<<<<<<< HEAD
    /// Helper functions

    function createPosition(address owner) internal prank(owner) returns (address position) {
        // approve the minting hub to spend max collateral
        s_collateralToken.approve(address(s_mintingHubGateway), 2**256 - 1);
        s_deuro.approve(address(s_mintingHubGateway), s_mintingHubGateway.OPENING_FEE());

        // create new position
        position = s_mintingHubGateway.openPosition(
            address(s_collateralToken),
            1e18, // minCollateral
            110e18, // initialCollateral
            550_000e18, // initialLimit
            3 days, // initPeriod
            365 days, // duration
            3 days, // challengePeriod
            10000, // riskPremiumPPM
            5000 * 10 ** s_collateralToken.decimals(), // liqPrice
            100000, // reservePPM
            bytes32(keccak256(abi.encodePacked(owner))) // frontendCode
        );

        // approve the position to spend max dEURO
        s_deuro.approve(position, 2 ** 256 - 1);

        // approve the position to spend max collateral
        s_collateralToken.approve(position, 2 ** 256 - 1);
    }

=======
>>>>>>> a25f1583
    // Make external to use try/catch
    function userSummary(address user) external view {
        uint256 positionCount = 0;
        Position[] memory positions = s_env.getPositions();
        for (uint256 i = 0; i < positions.length; i++) {
            positionCount += positions[i].owner() == user ? 1 : 0;
        }

        console.log("> USERS");
        logHorizontalDivider();
        logRow3("User", ["# Positions", "COL balance", "dEURO balance"]);
        logHorizontalDivider();

        logRow3(
            vm.getLabel(user),
            [
                uint256ToString(positionCount),
                formatUint256(s_env.collateralToken().balanceOf(user), 18),
                formatUint256(s_env.deuro().balanceOf(user), 18)
            ]
        );
    }
}<|MERGE_RESOLUTION|>--- conflicted
+++ resolved
@@ -190,38 +190,6 @@
         }
     }
 
-<<<<<<< HEAD
-    /// Helper functions
-
-    function createPosition(address owner) internal prank(owner) returns (address position) {
-        // approve the minting hub to spend max collateral
-        s_collateralToken.approve(address(s_mintingHubGateway), 2**256 - 1);
-        s_deuro.approve(address(s_mintingHubGateway), s_mintingHubGateway.OPENING_FEE());
-
-        // create new position
-        position = s_mintingHubGateway.openPosition(
-            address(s_collateralToken),
-            1e18, // minCollateral
-            110e18, // initialCollateral
-            550_000e18, // initialLimit
-            3 days, // initPeriod
-            365 days, // duration
-            3 days, // challengePeriod
-            10000, // riskPremiumPPM
-            5000 * 10 ** s_collateralToken.decimals(), // liqPrice
-            100000, // reservePPM
-            bytes32(keccak256(abi.encodePacked(owner))) // frontendCode
-        );
-
-        // approve the position to spend max dEURO
-        s_deuro.approve(position, 2 ** 256 - 1);
-
-        // approve the position to spend max collateral
-        s_collateralToken.approve(position, 2 ** 256 - 1);
-    }
-
-=======
->>>>>>> a25f1583
     // Make external to use try/catch
     function userSummary(address user) external view {
         uint256 positionCount = 0;
