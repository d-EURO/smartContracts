// SPDX-License-Identifier: MIT
pragma solidity ^0.8.10;

import {Position} from "../../contracts/MintingHubV2/Position.sol";
import {DecentralizedEURO} from "../../contracts/DecentralizedEURO.sol";
import {TestToken} from "../../contracts/test/TestToken.sol";
import {PositionFactory} from "../../contracts/MintingHubV2/PositionFactory.sol";
import {SavingsGateway} from "../../contracts/gateway/SavingsGateway.sol";
import {DEPSWrapper} from "../../contracts/utils/DEPSWrapper.sol";
import {FrontendGateway} from "../../contracts/gateway/FrontendGateway.sol";
import {MintingHubGateway} from "../../contracts/gateway/MintingHubGateway.sol";
import {PositionRoller} from "../../contracts/MintingHubV2/PositionRoller.sol";
import {Equity} from "../../contracts/Equity.sol";
import {TestHelper} from "../TestHelper.sol";
import {Handler} from "./Handler.t.sol";
import {console} from "forge-std/Test.sol";
import {Strings} from "@openzeppelin/contracts/utils/Strings.sol";

contract Invariants is TestHelper {
    Handler internal s_handler;

    /// @dev DecentralizedEURO
    DecentralizedEURO internal s_deuro;

    /// @dev TestToken
    TestToken internal s_collateralToken;

    /// @dev MintingHubGateway
    MintingHubGateway internal s_mintingHubGateway;

    /// @dev EOAs / users
    address internal s_alice;

    /// @dev Positions
    Position[] internal s_positions;

    /// @notice Set up dEURO environment
    function setUp() public {
        // deploy contracts
        s_deuro = new DecentralizedEURO(3 * 84600); // 3 days
        s_collateralToken = new TestToken("Collateral", "COL", 18); // 18 decimals
        PositionRoller positionRoller = new PositionRoller(address(s_deuro));
        PositionFactory positionFactory = new PositionFactory();
        DEPSWrapper depsWrapper = new DEPSWrapper(Equity(address(s_deuro.reserve())));
        FrontendGateway frontendGateway = new FrontendGateway(address(s_deuro), address(depsWrapper));
        SavingsGateway savingsGateway = new SavingsGateway(s_deuro, 5, address(frontendGateway)); // 5% intial interest rate
        s_mintingHubGateway = new MintingHubGateway(
            address(s_deuro),
            address(savingsGateway),
            address(positionRoller),
            address(positionFactory),
            address(frontendGateway)
        );

        // initilize FrontendGateway
        frontendGateway.init(address(savingsGateway), address(s_mintingHubGateway));

        // initialize minters and wait 1 block
        s_deuro.initialize(address(s_mintingHubGateway), "Minting Hub");
        s_deuro.initialize(address(this), "Fuzzing Test Contract");
        increaseBlock(1);

        // Create Alice
        s_alice = vm.addr(1);
        vm.label(s_alice, "Alice");
        s_deuro.mint(s_alice, 1_000_000e18);
        s_collateralToken.transfer(s_alice, 10_000_000e18);

        // Create positions
        address position1 = createPosition(s_alice);
        s_positions.push(Position(position1));

        increaseTime(5 days); // ≥ initPeriod

        // create the handler
        s_handler = new Handler(s_deuro, s_collateralToken, s_mintingHubGateway, s_positions, address(this));

        // Record initial position state
        s_handler.recordPositionState(Position(position1));

        // create the handler selectors to the fuzzings targets
        bytes4[] memory selectors = new bytes4[](11);
        /// IPosition
        selectors[0] = Handler.mintTo.selector;
        selectors[1] = Handler.repay.selector;
        selectors[2] = Handler.addCollateral.selector;
        selectors[3] = Handler.withdrawCollateral.selector;
        selectors[4] = Handler.adjustPrice.selector;
        /// MintingHub
        selectors[5] = Handler.challengePosition.selector;
        selectors[6] = Handler.bidChallenge.selector;
        selectors[7] = Handler.buyExpiredCollateral.selector;
        /// Network specific
        selectors[8] = Handler.passCooldown.selector;
        selectors[9] = Handler.expirePosition.selector;
        selectors[10] = Handler.warpTime.selector;

        targetSelector(FuzzSelector({addr: address(s_handler), selectors: selectors}));
        targetContract(address(s_handler));
    }

    /// @dev check that positions has no trapped dEURO
    function invariant_positionHasNoTrappeddEURO() public view {
        Position[] memory positions = s_handler.getPositions();
        for (uint256 i = 0; i < positions.length; i++) {
            uint256 trapped = s_deuro.balanceOf(address(positions[i]));
            assertEq(trapped, 0, "Position has trapped dEURO");
        }
    }

    /// @dev check that position is sufficiently collateralized
    function invariant_positionIsSufficientlyCollateralized() public view {
        Position[] memory positions = s_handler.getPositions();
        for (uint256 i = 0; i < positions.length; i++) {
            uint256 collateral = s_collateralToken.balanceOf(address(positions[i]));
            uint256 principal = positions[i].principal(); // REVIEW: Make this debt?
            uint256 collateralValue = collateral * positions[i].price();
            assertGe(collateralValue, principal * 1e18, "Position is undercollateralized");
        }
    }

    /// @dev check that interest is non-zero implies principal is non-zero
    function invariant_nonZeroInterestImpliesNonZeroPrincipal() public view {
        Position[] memory positions = s_handler.getPositions();
        for (uint256 i = 0; i < positions.length; i++) {
            uint256 interest = positions[i].getInterest();
            if (interest > 0) {
                assertGt(positions[i].principal(), 0, "Interest is non-zero but principal is zero");
            }
        }
    }

    /// @dev check that zero principal implies zero interest
    function invariant_zeroPrincipalImpliesZeroInterest() public view {
        Position[] memory positions = s_handler.getPositions();
        for (uint256 i = 0; i < positions.length; i++) {
            if (positions[i].principal() == 0) {
                assertEq(positions[i].getInterest(), 0, "Nonzero interest with zero principal");
            }
        }
    }

    /// @dev check that active positions have minimum collateral
    function invariant_activePositionHasMinimumCollateral() public view {
        Position[] memory positions = s_handler.getPositions();
        for (uint256 i = 0; i < positions.length; i++) {
            if (!positions[i].isClosed() && block.timestamp < positions[i].expiration()) {
                uint256 collateral = s_collateralToken.balanceOf(address(positions[i]));
                uint256 minCollateral = positions[i].minimumCollateral();
                assertGe(collateral, minCollateral, "Active position below minimum collateral");
            }
        }
    }

    /// @dev verify debt equals principal plus interest
    function invariant_debtEqualsPrincipalPlusInterest() public view {
        Position[] memory positions = s_handler.getPositions();
        for (uint256 i = 0; i < positions.length; i++) {
            uint256 debt = positions[i].getDebt();
            uint256 principal = positions[i].principal();
            uint256 interest = positions[i].getInterest();
            assertEq(debt, principal + interest, "Debt does not equal principal plus interest");
        }
    }

    /// @dev check that minting limit is not exceeded
    function invariant_mintingLimitNotExceeded() public view {
        Position[] memory positions = s_handler.getPositions();
        for (uint256 i = 0; i < positions.length; i++) {
            uint256 principal = positions[i].principal();
            uint256 available = positions[i].availableForMinting();
            uint256 limit = positions[i].limit();
            assertLe(principal + available, limit, "Minted principal plus available mint exceeds limit");
        }
    }

    function invariant_summary() public view {
        // Print user summary
        try this.userSummary(s_alice) {} catch {
            console.log("Error printing user summary");
        }

        console.log("");

        // Print statistics
        try s_handler.printStatistics() {} catch {
            console.log("Error printing variable distributions");
        }
    }

    /// Helper functions

    function createPosition(address owner) internal prank(owner) returns (address position) {
        // approve the minting hub to spend max collateral
<<<<<<< HEAD
        s_collateralToken.approve(address(s_mintingHubGateway), 2**256 - 1);
        s_deuro.approve(address(s_mintingHubGateway), s_mintingHubGateway.OPENING_FEE());
=======
        s_collateralToken.approve(address(s_mintingHubGateway), 2 ** 256 - 1);
>>>>>>> 734f663a

        // create new position
        position = s_mintingHubGateway.openPosition(
            address(s_collateralToken),
            1e18, // minCollateral
            110e18, // initialCollateral
            550_000e18, // initialLimit
            3 days, // initPeriod
            365 days, // duration
            3 days, // challengePeriod
            10000, // riskPremiumPPM
            5000 * 10 ** s_collateralToken.decimals(), // liqPrice
            100000, // reservePPM
            bytes32(keccak256(abi.encodePacked(owner))) // frontendCode
        );

        // approve the position to spend max dEURO
        s_deuro.approve(position, 2 ** 256 - 1);

        // approve the position to spend max collateral
        s_collateralToken.approve(position, 2 ** 256 - 1);
    }

    // Make external to use try/catch
    function userSummary(address user) external view {
        uint256 numPositions = 0;
        for (uint256 i = 0; i < s_positions.length; i++) {
            if (s_positions[i].owner() == user) {
                numPositions++;
            }
        }

        console.log("> USERS");
        logHorizontalDivider();
        logRow3("User", ["# Positions", "COL balance", "dEURO balance"]);
        logHorizontalDivider();
        logRow3(
            vm.getLabel(user),
            [
                Strings.toString(numPositions),
                formatUint256(s_collateralToken.balanceOf(user), 18),
                formatUint256(s_deuro.balanceOf(user), 18)
            ]
        );
    }
}<|MERGE_RESOLUTION|>--- conflicted
+++ resolved
@@ -192,12 +192,8 @@
 
     function createPosition(address owner) internal prank(owner) returns (address position) {
         // approve the minting hub to spend max collateral
-<<<<<<< HEAD
         s_collateralToken.approve(address(s_mintingHubGateway), 2**256 - 1);
         s_deuro.approve(address(s_mintingHubGateway), s_mintingHubGateway.OPENING_FEE());
-=======
-        s_collateralToken.approve(address(s_mintingHubGateway), 2 ** 256 - 1);
->>>>>>> 734f663a
 
         // create new position
         position = s_mintingHubGateway.openPosition(
