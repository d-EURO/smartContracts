<<<<<<< HEAD
# dEURO
=======
# FrankenCoin Core
>>>>>>> 80889148

This repository is a friendly fork of Frankencoin-ZCHF.

This is the source code repository for the smart contracts of the oracle-free, collateralized stablecoin dEURO.

There also is a [public frontend](https://app.dEURO.com) and a [documentation page](https://docs.dEURO.com).

### Source Code

The source code can be found in the [contracts](contracts) folder. The following are the most important contracts.

<<<<<<< HEAD
| Contract              | Description                                                      |
| --------------------- | ---------------------------------------------------------------- |
| DecentralizedEURO.sol | The DecentralizedEURO (dEURO) ERC20 token                        |
| Equity.sol            | The Native Decentralized Euro Protocol Share (nDEPS) ERC20 token |
| MintingHub.sol        | Plugin for oracle-free collateralized minting                    |
| Position.sol          | A borrowed minting position holding collateral                   |
| StablecoinBridge.sol  | Plugin for 1:1 swaps with other EUR stablecoins                  |
=======
| Contract             | Description                                     |
| -------------------- | ----------------------------------------------- |
| Frankencoin.sol      | The Frankencoin (ZCHF) ERC20 token              |
| Equity.sol           | The Frankencoin Pool Shares (FPS) ERC20 token   |
| MintingHub.sol       | Plugin for oracle-free collateralized minting   |
| Position.sol         | A borrowed minting position holding collateral  |
| PositionRoller.sol   | A module to roll positions into new ones        |
| StablecoinBridge.sol | Plugin for 1:1 swaps with other CHF stablecoins |
| Savings.sol          | A module to pay out interest to ZCHF holders    |
>>>>>>> 80889148

# Development

### Yarn Package Scripts

```json
// yarn run <command> args...

"wallet": "npx ts-node helper/wallet.info.ts",

"compile": "npx hardhat compile",
"test": "npx hardhat test",
"coverage": "npx hardhat coverage",

"deploy": "npx hardhat ignition deploy",
"verify": "npx hardhat verify",

"build": "tsup",
"publish": "npm publish --access public"
```

### 1. Install dependencies

`yarn install`

### 2. Set Environment

> See .env.example

```JSON
file: .env

ALCHEMY_RPC_KEY=...
DEPLOYER_SEED="test test test test test test test test test test test junk"
DEPLOYER_SEED_INDEX=1 // optional, select deployer
ETHERSCAN_API=...
```

> Create new session or re-navigate to the current directory, to make sure environment is loaded from `.env`

### 3. Develop Smart Contracts

> Develop your contracts in the `/contracts` directory and compile with:

```Bash
yarn run compile					# Compiles all contracts
```

<<<<<<< HEAD
# Deployment
=======
### 4. Testing

> All test files are located in /test directory. Run tests using:
>>>>>>> 80889148

```Bash
yarn run test                    	# Run all tests
yarn run test test/TESTSCRIPT.ts 	# Run specific test file
yarn run coverage               	# Generate test coverage report
```

With tsc-watch (auto refresh commands)

```shell
npx tsc-watch --onCompilationComplete "npx hardhat test ./test/RollerTests.ts"
```

<<<<<<< HEAD
### Deploy Contract (manual)

Then run a deployment script with tags and network params (e.g., `sepolia` that specifies the network)
=======
### 5.0 Deploy Contract (manual)
>>>>>>> 80889148

Then run a deployment script with tags and network params (e.g., `sepolia` that specifies the network)

```shell
hh deploy --network sepolia --tags MockTokens
hh deploy --network sepolia --tags DecentralizedEURO
hh deploy --network sepolia --tags PositionFactory
hh deploy --network sepolia --tags MintingHub
hh deploy --network sepolia --tags MockEURToken
hh deploy --network sepolia --tags XEURBridge
hh deploy --network sepolia --tags positions
```

> Recommanded commands for `sepolia` network.
> The networks are configured in `hardhat.config.ts`.

### 5. Write Deployment Scripts (via ignition deploy and verify)

> Deployment modules are located in /ignition/modules. Deploy your contracts:

```Bash
yarn run deploy ignition/modules/MODULE --network polygon --verify --deployment-id MODULE_ID_01

--> increase: deployment-id
```

This will:

- Compile and deploy contracts
- Verify on Etherscan and Sourcify
- Generate deployment artifacts in /ignition/deployments

Verify:

- verifies contract on etherscan
- verifies contract on sourcify

Key deployment files:

- deployed_addresses.json: Contains contract addresses
- journal.json: Detailed deployment logs

- creates deployment artifacts in /ignition`/deployments` directory
- creates ./ignition/deployments/[deployment]/`deployed_addresses.json`
- creates ./ignition/deployments/[deployment]/`journal.jsonl`
- creates constructor-args in /ignition`/constructor-args` directory, as JS module export

### 5.1 Example

```Bash
✔ Confirm deploy to network polygon (137)? … yes
{
  message: 'Config Info: Deploying Module with accounts',
  admin: '0xb687FE7E47774B22F10Ca5E747496d81827167E3',
  executor: '0xBdae8D35EDe5bc5174E805DcBe3F7714d142DAAb',
  member: '0x2ACf17C04F1d8BE7E9D5529894DCee86bf2fcdC3'
}
Constructor Args
[
  '0xb687FE7E47774B22F10Ca5E747496d81827167E3',
  '0xBdae8D35EDe5bc5174E805DcBe3F7714d142DAAb',
  '0x2ACf17C04F1d8BE7E9D5529894DCee86bf2fcdC3'
]
Hardhat Ignition 🚀

Deploying [ MembershipModule ]

Batch #1
  Executed MembershipModule#Membership

Batch #2
  Executed MembershipModule#Storage

[ MembershipModule ] successfully deployed 🚀

Deployed Addresses

MembershipModule#Membership - 0x72950A0A9689fCA941Ddc9E1a58dcD3fb792E3D2
MembershipModule#Storage - 0x8A7e8091e71cCB7D1EbDd773C26AD82AAd323328

Verifying deployed contracts

Verifying contract "contracts/Membership.sol:Membership" for network polygon...
Contract contracts/Membership.sol:Membership already verified on network polygon:
  - https://polygonscan.com/address/0x72950A0A9689fCA941Ddc9E1a58dcD3fb792E3D2#code

Verifying contract "contracts/Storage.sol:Storage" for network polygon...
Contract contracts/Storage.sol:Storage already verified on network polygon:
  - https://polygonscan.com/address/0x8A7e8091e71cCB7D1EbDd773C26AD82AAd323328#code

✨  Done in 69.96s.
```

### 5.2 Manual Verify

`npx hardhat verify --network polygon --constructor-args ./ignition/constructor-args/$FILE.js $ADDRESS`

or manually include unrelated contracts

`npx hardhat ignition verify $DEPLOYMENT --include-unrelated-contracts`

### 6 Prepare NPM Package Support

- [x] Export ready to use TypeScript ABIs
- [x] Export ready to use TypeScript deployed address config
- [ ] ...

### 6.1 TypeScript ABIs

Export contract ABIs for npm package usage by copying the JSON into dedicated TypeScript files:

```TS
file: exports/abis/...

export const StorageABI = [
...
JSON
...
] as const;
```

### 6.2 TypeScript Address Config

Provides a mapping of contract addresses for the Membership and Storage contracts deployed on different blockchain networks.

The `ADDRESS` object contains the contract addresses for the `mainnet` and `polygon` networks, with the network ID as the key.
The `zeroAddress` is used as a placeholder for the `mainnet` network, as the contracts have not been deployed there yet.

```TS
file: exports/address.config.ts

import { mainnet, polygon } from 'viem/chains';
import { Address, zeroAddress } from 'viem';

export interface ChainAddress {
	membership: Address;
	storage: Address;
}

export const ADDRESS: Record<number, ChainAddress> = {
	[mainnet.id]: {
		membership: zeroAddress, // if not available
		storage: zeroAddress,
	},
	[polygon.id]: {
		membership: '0x72950A0A9689fCA941Ddc9E1a58dcD3fb792E3D2',
		storage: '0x8A7e8091e71cCB7D1EbDd773C26AD82AAd323328',
	},
};
```

# 7. TSUP and npm package

### 7.1 TSUP

> Config: /tsup.config.ts

TSUP bundles TypeScript code into optimized JavaScript packages. This package uses TSUP to create production-ready builds.

`yarn run build`

### 7.2 NPM Package

> **Increase Version:** Update version number in package.json using semantic versioning (e.g. 0.0.1 -> 0.0.2) before publishing new changes.

```
file: /package.json

"name": "@frankencoin/zchf",
"version": "0.2.16", <-- HERE
```

Login to your NPM account

`npm login`

This will publish your package to NPM with public access, making it **available for anyone to install and use**.

`yarn run publish`

To publish new version. `publish: "npm publish --access public"`

> **Note**: During npm package publishing, the command may execute twice. The second execution will fail with a version conflict since the package is already published. This is expected behavior and the first publish will have succeeded.

### 7.3 How to transpile package into bundled apps

(not needed, since its already a true JS bundled module)

E.g. for `NextJs` using the `next.config.js` in root of project.

```js
/** @type {import('next').NextConfig} */
const nextConfig = {
  reactStrictMode: true,
  transpilePackages: ["@.../core", "@.../api"],
};

<<<<<<< HEAD
### Deploy Contract (via hardhat ignition)

```bash
npx hardhat ignition deploy ./ignition/modules/$MODULE.ts --network polygon --deployment-id $ID
```

> Check out ./ignition/deployments/[deployment]/deployed_addresses.json

> Check out ./ignition/deployments/[deployment]/journal.jsonl

### Verity Deployed Contract

```bash
npx hardhat verify --network polygon --constructor-args ./ignition/constructor-args/$FILE.js $ADDRESS
```

# NPM and packages

### Publish for NPM Pkg

- `yarn run compile`
- deploy smart contracts
- save address and constructor args
- prepare /export with addresses, abis, ...
- increase package version
- `yarn run build` (tsup)
- log into npm via the console
- `npm publish --access public`

NPM Package: [@deuro/eurocoin](https://www.npmjs.com/package/@deuro/eurocoin)

Publish: You need to be logged in and execute `npm publish --access public`

Edit: `/exports/index.ts` for all pkg exports.

### @dev: how to transpile package into bundled apps

E.g. for `NextJs` using the `next.config.js` in root of project.

```js
/** @type {import('next').NextConfig} */
const nextConfig = {
  reactStrictMode: true,
  transpilePackages: ["@.../core", "@.../api"],
};

=======
>>>>>>> 80889148
module.exports = nextConfig;
```<|MERGE_RESOLUTION|>--- conflicted
+++ resolved
@@ -1,8 +1,4 @@
-<<<<<<< HEAD
 # dEURO
-=======
-# FrankenCoin Core
->>>>>>> 80889148
 
 This repository is a friendly fork of Frankencoin-ZCHF.
 
@@ -14,25 +10,15 @@
 
 The source code can be found in the [contracts](contracts) folder. The following are the most important contracts.
 
-<<<<<<< HEAD
 | Contract              | Description                                                      |
 | --------------------- | ---------------------------------------------------------------- |
 | DecentralizedEURO.sol | The DecentralizedEURO (dEURO) ERC20 token                        |
 | Equity.sol            | The Native Decentralized Euro Protocol Share (nDEPS) ERC20 token |
 | MintingHub.sol        | Plugin for oracle-free collateralized minting                    |
 | Position.sol          | A borrowed minting position holding collateral                   |
+| PositionRoller.sol   | A module to roll positions into new ones        |
 | StablecoinBridge.sol  | Plugin for 1:1 swaps with other EUR stablecoins                  |
-=======
-| Contract             | Description                                     |
-| -------------------- | ----------------------------------------------- |
-| Frankencoin.sol      | The Frankencoin (ZCHF) ERC20 token              |
-| Equity.sol           | The Frankencoin Pool Shares (FPS) ERC20 token   |
-| MintingHub.sol       | Plugin for oracle-free collateralized minting   |
-| Position.sol         | A borrowed minting position holding collateral  |
-| PositionRoller.sol   | A module to roll positions into new ones        |
-| StablecoinBridge.sol | Plugin for 1:1 swaps with other CHF stablecoins |
 | Savings.sol          | A module to pay out interest to ZCHF holders    |
->>>>>>> 80889148
 
 # Development
 
@@ -81,13 +67,9 @@
 yarn run compile					# Compiles all contracts
 ```
 
-<<<<<<< HEAD
-# Deployment
-=======
 ### 4. Testing
 
 > All test files are located in /test directory. Run tests using:
->>>>>>> 80889148
 
 ```Bash
 yarn run test                    	# Run all tests
@@ -101,13 +83,7 @@
 npx tsc-watch --onCompilationComplete "npx hardhat test ./test/RollerTests.ts"
 ```
 
-<<<<<<< HEAD
-### Deploy Contract (manual)
-
-Then run a deployment script with tags and network params (e.g., `sepolia` that specifies the network)
-=======
 ### 5.0 Deploy Contract (manual)
->>>>>>> 80889148
 
 Then run a deployment script with tags and network params (e.g., `sepolia` that specifies the network)
 
@@ -305,54 +281,5 @@
   transpilePackages: ["@.../core", "@.../api"],
 };
 
-<<<<<<< HEAD
-### Deploy Contract (via hardhat ignition)
-
-```bash
-npx hardhat ignition deploy ./ignition/modules/$MODULE.ts --network polygon --deployment-id $ID
-```
-
-> Check out ./ignition/deployments/[deployment]/deployed_addresses.json
-
-> Check out ./ignition/deployments/[deployment]/journal.jsonl
-
-### Verity Deployed Contract
-
-```bash
-npx hardhat verify --network polygon --constructor-args ./ignition/constructor-args/$FILE.js $ADDRESS
-```
-
-# NPM and packages
-
-### Publish for NPM Pkg
-
-- `yarn run compile`
-- deploy smart contracts
-- save address and constructor args
-- prepare /export with addresses, abis, ...
-- increase package version
-- `yarn run build` (tsup)
-- log into npm via the console
-- `npm publish --access public`
-
-NPM Package: [@deuro/eurocoin](https://www.npmjs.com/package/@deuro/eurocoin)
-
-Publish: You need to be logged in and execute `npm publish --access public`
-
-Edit: `/exports/index.ts` for all pkg exports.
-
-### @dev: how to transpile package into bundled apps
-
-E.g. for `NextJs` using the `next.config.js` in root of project.
-
-```js
-/** @type {import('next').NextConfig} */
-const nextConfig = {
-  reactStrictMode: true,
-  transpilePackages: ["@.../core", "@.../api"],
-};
-
-=======
->>>>>>> 80889148
 module.exports = nextConfig;
 ```