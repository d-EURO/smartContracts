--- conflicted
+++ resolved
@@ -108,16 +108,10 @@
     function price() public view returns (uint256) {
         uint256 equity = dEURO.equity();
         if (equity == 0 || totalSupply() == 0) {
-<<<<<<< HEAD
             // @dev: For Price, 1 = 10^18; 0.001 = 10^15
-            return 10 ** 15; // initial price is 1000 ZCHF for the first 1_000_000 FPS
+            return 10 ** 15; // initial price is 1000 dEURO for the first 1_000_000 nDEPS
         } else {
-            return (VALUATION_FACTOR * zchf.equity() * 10 ** 18) / totalSupply();
-=======
-            return ONE_DEC18; // initial price is 1000 dEURO for the first 1000 nDEPS
-        } else {
-            return (VALUATION_FACTOR * dEURO.equity() * ONE_DEC18) / totalSupply();
->>>>>>> 1dc1b8c4
+            return (VALUATION_FACTOR * dEURO.equity() * 10 ** 18) / totalSupply();
         }
     }
 
