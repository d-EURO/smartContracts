--- conflicted
+++ resolved
@@ -27,17 +27,10 @@
      *
      * In the absence of fees, profits and losses, the variables grow as follows when nDEPS tokens are minted:
      *
-<<<<<<< HEAD
      * |        Reserve     |      Market Cap    |     Price    |       Supply    |
      * |              1_000 |              5_000 |       0.0005 |      10_000_000 |
      * |        100_000_000 |        500_000_000 |       5      |     100_000_000 |
      * | 10_000_000_000_000 | 50_000_000_000_000 |  50_000      |   1_000_000_000 |
-=======
-     * |        Reserve     |      Market Cap    |     Price   |      Supply    |
-     * |              1_000 |              5_000 |       0.005 |      1_000_000 |
-     * |        100_000_000 |        500_000_000 |          50 |     10_000_000 |
-     * | 10_000_000_000_000 | 50_000_000_000_000 |     500_000 |    100_000_000 |
->>>>>>> 78cb1b1f
      *
      * i.e., the supply is proportional to the cubic root of the reserve and the price is proportional to the
      * squared cubic root. When profits accumulate or losses materialize, the reserve, the market cap,
