// SPDX-License-Identifier: MIT

pragma solidity ^0.8.0;

import "./EuroCoin.sol";
import "./interface/IReserve.sol";
import "./utils/MathUtil.sol";
import "@openzeppelin/contracts/token/ERC20/ERC20.sol";
import "@openzeppelin/contracts/token/ERC20/IERC20.sol";
import "@openzeppelin/contracts/token/ERC20/extensions/ERC20Permit.sol";
import "@openzeppelin/contracts/utils/introspection/ERC165.sol";

/**
 * @title Equity
 * @notice If the EuroCoin system was a bank, this contract would represent the equity on its balance sheet.
 * Like with a corporation, the owners of the equity capital are the shareholders, or in this case the holders
 * of Native Decentralized Euro Protocol Share (nDEPS) tokens. Anyone can mint additional nDEPS tokens by adding EuroCoins to the
 * reserve pool. Also, nDEPS tokens can be redeemed for EuroCoins again after a minimum holding period.
 * Furthermore, the nDEPS shares come with some voting power. Anyone that held at least 2% of the holding-period-
 * weighted reserve pool shares gains veto power and can veto new proposals.
 */
contract Equity is ERC20Permit, MathUtil, IReserve, ERC165 {
    /**
     * The VALUATION_FACTOR determines the market cap of the reserve pool shares relative to the equity reserves.
     * The following always holds: Market Cap = Valuation Factor * Equity Reserve = Price * Supply
     *
     * In the absence of profits and losses, the variables grow as follows when nDEPS tokens are minted:
     *
     * |   Reserve     |   Market Cap  |     Price     |     Supply   |
     * |          1000 |          3000 |         0.003 |      1000000 |
     * |       1000000 |       3000000 |           0.3 |     10000000 |
     * |    1000000000 |    3000000000 |            30 |    100000000 |
     * | 1000000000000 | 3000000000000 |          3000 |   1000000000 |
     *
     * I.e., the supply is proporational to the cubic root of the reserve and the price is proportional to the
     * squared cubic root. When profits accumulate or losses materialize, the reserve, the market cap,
     * and the price are adjusted proportionally, with the supply staying constant. In the absence of an extreme
     * inflation of the Euro, it is unlikely that there will ever be more than ten million nDEPS.
     */
    uint32 public constant VALUATION_FACTOR = 3;

    uint256 private constant MINIMUM_EQUITY = 1000 * ONE_DEC18;

    /**
     * @notice The quorum in basis points. 100 is 1%.
     */
    uint32 private constant QUORUM = 200;

    /**
     * @notice The number of digits to store the average holding time of share tokens.
     */
    uint8 private constant TIME_RESOLUTION_BITS = 20;

    /**
     * @notice The minimum holding duration. You are not allowed to redeem your pool shares if you held them
     * for less than the minimum holding duration at average. For example, if you have two pool shares on your
     * address, one acquired 5 days ago and one acquired 105 days ago, you cannot redeem them as the average
     * holding duration of your shares is only 55 days < 90 days.
     */
    uint256 public constant MIN_HOLDING_DURATION = 90 days << TIME_RESOLUTION_BITS; // Set to 5 for local testing

    EuroCoin public immutable dEURO;

    /**
     * @dev To track the total number of votes we need to know the number of votes at the anchor time and when the
     * anchor time was. This is (hopefully) stored in one 256 bit slot, with the anchor time taking 64 Bits and
     * the total vote count 192 Bits. Given the sub-second resolution of 20 Bits, the implicit assumption is
     * that the timestamp can always be stored in 44 Bits (i.e. it does not exceed half a million years). Further,
     * given 18 decimals (about 60 Bits), this implies that the total supply cannot exceed
     *   192 - 60 - 44 - 20 = 68 Bits
     * Here, we are also save, as 68 Bits would imply more than a trillion outstanding shares. In fact,
     * a limit of about 2**36 shares (that's about 2**96 Bits when taking into account the decimals) is imposed
     * when minting. This means that the maximum supply is billions shares, which is could only be reached in
     * a scenario with hyper inflation, in which case the stablecoin is worthless anyway.
     */
    uint192 private totalVotesAtAnchor; // Total number of votes at the anchor time, see comment on the um
    uint64 private totalVotesAnchorTime; // 44 Bit for the time stamp, 20 Bit sub-second time resolution

    /**
     * @notice Keeping track on who delegated votes to whom.
     * Note that delegation does not mean you cannot vote / veto any more, it just means that the delegate can
     * benefit from your votes when invoking a veto. Circular delegations are valid, do not help when voting.
     */
    mapping(address owner => address delegate) public delegates;

    /**
     * @notice A time stamp in the past such that: votes = balance * (time passed since anchor was set)
     */
    mapping(address owner => uint64 timestamp) private voteAnchor; // 44 bits for time stamp, 20 subsecond resolution

    event Delegation(address indexed from, address indexed to); // indicates a delegation
    event Trade(address who, int amount, uint totPrice, uint newprice); // amount pos or neg for mint or redemption

    constructor(EuroCoin dEURO_) ERC20Permit("Native Decentralized Euro Protocol Share") ERC20("Native Decentralized Euro Protocol Share", "nDEPS") {
        dEURO = dEURO_;
    }

<<<<<<< HEAD
    function name() external pure override returns (string memory) {
        return "Native Decentralized Euro Protocol Share";
    }

    function symbol() external pure override returns (string memory) {
        return "nDEPS";
    }

=======
>>>>>>> d8792cea
    /**
     * @notice Returns the price of one nDEPS in dEURO with 18 decimals precision.
     */
    function price() public view returns (uint256) {
        uint256 equity = dEURO.equity();
        if (equity == 0 || totalSupply() == 0) {
            // @dev: For Price, 1 = 10^18; 0.001 = 10^15
            return 10 ** 15; // initial price is 1000 dEURO for the first 1_000_000 nDEPS
        } else {
            return (VALUATION_FACTOR * dEURO.equity() * ONE_DEC18) / totalSupply();
        }
    }

    function _update(address from, address to, uint256 value) internal override {
        if (value > 0) {
            // No need to adjust the sender votes. When they send out 10% of their shares, they also lose 10% of
            // their votes so everything falls nicely into place. Recipient votes should stay the same, but grow
            // faster in the future, requiring an adjustment of the anchor.
            uint256 roundingLoss = _adjustRecipientVoteAnchor(to, value);
            // The total also must be adjusted and kept accurate by taking into account the rounding error.
            _adjustTotalVotes(from, value, roundingLoss);
        }
        super._update(from, to, value);
    }

    /**
     * @notice Returns whether the given address is allowed to redeem nDEPS, which is the
     * case after their average holding duration is larger than the required minimum.
     */
    function canRedeem(address owner) public view returns (bool) {
        return _anchorTime() - voteAnchor[owner] >= MIN_HOLDING_DURATION;
    }

    /**
     * @notice Decrease the total votes anchor when tokens lose their voting power due to being moved
     * @param from      sender
     * @param amount    amount to be sent
     */
    function _adjustTotalVotes(address from, uint256 amount, uint256 roundingLoss) internal {
        uint64 time = _anchorTime();
        uint256 lostVotes = from == address(0x0) ? 0 : (time - voteAnchor[from]) * amount;
        totalVotesAtAnchor = uint192(totalVotes() - roundingLoss - lostVotes);
        totalVotesAnchorTime = time;
    }

    /**
     * @notice the vote anchor of the recipient is moved forward such that the number of calculated
     * votes does not change despite the higher balance.
     * @param to        receiver address
     * @param amount    amount to be received
     * @return the number of votes lost due to rounding errors
     */
    function _adjustRecipientVoteAnchor(address to, uint256 amount) internal returns (uint256) {
        if (to != address(0x0)) {
            uint256 recipientVotes = votes(to); // for example 21 if 7 shares were held for 3 seconds
            uint256 newbalance = balanceOf(to) + amount; // for example 11 if 4 shares are added
            // new example anchor is only 21 / 11 = 1 second in the past
            voteAnchor[to] = uint64(_anchorTime() - recipientVotes / newbalance);
            return recipientVotes % newbalance; // we have lost 21 % 11 = 10 votes
        } else {
            // optimization for burn, vote anchor of null address does not matter
            return 0;
        }
    }

    /**
     * @notice Time stamp with some additional bits for higher resolution.
     */
    function _anchorTime() internal view returns (uint64) {
        return uint64(block.timestamp << TIME_RESOLUTION_BITS);
    }

    /**
     * @notice The relative voting power of the address.
     * @return A percentage with 1e18 being 100%
     */
    function relativeVotes(address holder) external view returns (uint256) {
        return (ONE_DEC18 * votes(holder)) / totalVotes();
    }

    /**
     * @notice The votes of the holder, excluding votes from delegates.
     */
    function votes(address holder) public view returns (uint256) {
        return balanceOf(holder) * (_anchorTime() - voteAnchor[holder]);
    }

    /**
     * @notice How long the holder already held onto their average nDEPS in seconds.
     */
    function holdingDuration(address holder) public view returns (uint256) {
        return (_anchorTime() - voteAnchor[holder]) >> TIME_RESOLUTION_BITS;
    }

    /**
     * @notice Total number of votes in the system.
     */
    function totalVotes() public view returns (uint256) {
        return totalVotesAtAnchor + totalSupply() * (_anchorTime() - totalVotesAnchorTime);
    }

    /**
     * @notice The number of votes the sender commands when taking the support of the helpers into account.
     * @param sender    The address whose total voting power is of interest
     * @param helpers   An incrementally sorted list of helpers without duplicates and without the sender.
     *                  The call fails if the list contains an address that does not delegate to sender.
     *                  For indirect delegates, i.e. a -> b -> c, both a and b must be included for both to count.
     * @return          The total number of votes of sender at the current point in time.
     */
    function votesDelegated(address sender, address[] calldata helpers) public view returns (uint256) {
        uint256 _votes = votes(sender);
        require(_checkDuplicatesAndSorted(helpers));
        for (uint i = 0; i < helpers.length; i++) {
            address current = helpers[i];
            require(current != sender);
            require(_canVoteFor(sender, current));
            _votes += votes(current);
        }
        return _votes;
    }

    function _checkDuplicatesAndSorted(address[] calldata helpers) internal pure returns (bool ok) {
        if (helpers.length <= 1) {
            return true;
        } else {
            address prevAddress = helpers[0];
            for (uint i = 1; i < helpers.length; i++) {
                if (helpers[i] <= prevAddress) {
                    return false;
                }
                prevAddress = helpers[i];
            }
            return true;
        }
    }

    /**
     * @notice Checks whether the sender address is qualified given a list of helpers that delegated their votes
     * directly or indirectly to the sender. It is the responsiblity of the caller to figure out whether
     * helpes are necessary and to identify them by scanning the blockchain for Delegation events.
     */
    function checkQualified(address sender, address[] calldata helpers) public view override {
        uint256 _votes = votesDelegated(sender, helpers);
        if (_votes * 10000 < QUORUM * totalVotes()) revert NotQualified();
    }

    error NotQualified();

    /**
     * @notice Increases the voting power of the delegate by your number of votes without taking away any voting power
     * from the sender.
     */
    function delegateVoteTo(address delegate) external {
        delegates[msg.sender] = delegate;
        emit Delegation(msg.sender, delegate);
    }

    function _canVoteFor(address delegate, address owner) internal view returns (bool) {
        if (owner == delegate) {
            return true;
        } else if (owner == address(0x0)) {
            return false;
        } else {
            return _canVoteFor(delegate, delegates[owner]);
        }
    }

    /**
     * @notice Since quorum is rather low, it is important to have a way to prevent malicious minority holders
     * from blocking the whole system. This method provides a way for the good guys to team up and destroy
     * the bad guy's votes (at the cost of also reducing their own votes). This mechanism potentially
     * gives full control over the system to whoever has 51% of the votes.
     *
     * Since this is a rather aggressive measure, delegation is not supported. Every holder must call this
     * method on their own.
     * @param targets   The target addresses to remove votes from
     * @param votesToDestroy    The maximum number of votes the caller is willing to sacrifice
     */
    function kamikaze(address[] calldata targets, uint256 votesToDestroy) external {
        uint256 budget = _reduceVotes(msg.sender, votesToDestroy);
        uint256 destroyedVotes = 0;
        for (uint256 i = 0; i < targets.length && destroyedVotes < budget; i++) {
            destroyedVotes += _reduceVotes(targets[i], budget - destroyedVotes);
        }
        require(destroyedVotes > 0); // sanity check
        totalVotesAtAnchor = uint192(totalVotes() - destroyedVotes - budget);
        totalVotesAnchorTime = _anchorTime();
    }

    function _reduceVotes(address target, uint256 amount) internal returns (uint256) {
        uint256 votesBefore = votes(target);
        if (amount >= votesBefore) {
            amount = votesBefore;
            voteAnchor[target] = _anchorTime();
            return votesBefore;
        } else {
            voteAnchor[target] = uint64(_anchorTime() - (votesBefore - amount) / balanceOf(target));
            return votesBefore - votes(target);
        }
    }

    /**
     * @notice Call this method to obtain newly minted pool shares in exchange for EuroCoins.
     * No allowance required (i.e. it is hardcoded in the EuroCoin token contract).
     * Make sure to invest at least 10e-12 * market cap to avoid rounding losses.
     *
     * @dev If equity is close to zero or negative, you need to send enough dEURO to bring equity back to 1000 dEURO.
     *
     * @param amount            EuroCoins to invest
     * @param expectedShares    Minimum amount of expected shares for frontrunning protection
     */
    function invest(uint256 amount, uint256 expectedShares) external returns (uint256) {
        dEURO.transferFrom(msg.sender, address(this), amount);
        uint256 equity = dEURO.equity();
        require(equity >= MINIMUM_EQUITY, "insuf equity"); // ensures that the initial deposit is at least 1000 dEURO

        uint256 shares = _calculateShares(equity <= amount ? 0 : equity - amount, amount);
        require(shares >= expectedShares);
        _mint(msg.sender, shares);
        emit Trade(msg.sender, int(shares), amount, price());

        // limit the total supply to a reasonable amount to guard against overflows with price and vote calculations
        // the 36 bits are 68 bits for magnitude and 60 bits for precision, as calculated in an above comment
        require(totalSupply() <= type(uint96).max, "total supply exceeded");
        return shares;
    }

    /**
     * @notice Calculate shares received when investing EuroCoins
     * @param investment    dEURO to be invested
     * @return shares to be received in return
     */
    function calculateShares(uint256 investment) external view returns (uint256) {
        return _calculateShares(dEURO.equity(), investment);
    }

    function _calculateShares(uint256 capitalBefore, uint256 investment) internal view returns (uint256) {
        uint256 totalShares = totalSupply();
        uint256 investmentExFees = (investment * 997) / 1000; // remove 0.3% fee
        // Assign 1000000 nDEPS for the initial deposit, calculate the amount otherwise
        uint256 newTotalShares = capitalBefore < MINIMUM_EQUITY || totalShares == 0
            ? totalShares + 1_000_000 * ONE_DEC18
            : _mulD18(totalShares, _cubicRoot(_divD18(capitalBefore + investmentExFees, capitalBefore)));
        return newTotalShares - totalShares;
    }

    /**
     * @notice Redeem the given amount of shares owned by the sender and transfer the proceeds to the target.
     * @return The amount of dEURO transferred to the target
     */
    function redeem(address target, uint256 shares) external returns (uint256) {
        return _redeemFrom(msg.sender, target, shares);
    }

    /**
     * @notice Like redeem(...), but with an extra parameter to protect against frontrunning.
     * @param expectedProceeds  The minimum acceptable redemption proceeds.
     */
    function redeemExpected(address target, uint256 shares, uint256 expectedProceeds) external returns (uint256) {
        uint256 proceeds = _redeemFrom(msg.sender, target, shares);
        require(proceeds >= expectedProceeds);
        return proceeds;
    }

    /**
     * @notice Redeem nDEPS based on an allowance from the owner to the caller.
     * See also redeemExpected(...).
     */
    function redeemFrom(
        address owner,
        address target,
        uint256 shares,
        uint256 expectedProceeds
    ) external returns (uint256) {
        _spendAllowance(owner, msg.sender, shares);
        uint256 proceeds = _redeemFrom(owner, target, shares);
        require(proceeds >= expectedProceeds);
        return proceeds;
    }

    function _redeemFrom(address owner, address target, uint256 shares) internal returns (uint256) {
        require(canRedeem(owner));
        uint256 proceeds = calculateProceeds(shares);
        _burn(owner, shares);
        dEURO.transfer(target, proceeds);
        emit Trade(owner, - int(shares), proceeds, price());
        return proceeds;
    }

    /**
     * @notice Calculate dEURO received when depositing shares
     * @param shares number of shares we want to exchange for dEURO,
     *               in dec18 format
     * @return amount of dEURO received for the shares
     */
    function calculateProceeds(uint256 shares) public view returns (uint256) {
        uint256 totalShares = totalSupply();
        require(shares + ONE_DEC18 < totalShares, "too many shares"); // make sure there is always at least one share
        uint256 capital = dEURO.equity();
        uint256 reductionAfterFees = (shares * 997) / 1000;
        uint256 newCapital = _mulD18(capital, _power3(_divD18(totalShares - reductionAfterFees, totalShares)));
        return capital - newCapital;
    }

    /**
     * @notice If there is less than 1000 dEURO in equity left (maybe even negative), the system is at risk
     * and we should allow qualified nDEPS holders to restructure the system.
     *
     * Example: there was a devastating loss and equity stands at -1'000'000. Most shareholders have lost hope in the
     * EuroCoin system except for a group of small nDEPS holders who still believes in it and is willing to provide
     * 2'000'000 dEURO to save it. These brave souls are essentially donating 1'000'000 to the minter reserve and it
     * would be wrong to force them to share the other million with the passive nDEPS holders. Instead, they will get
     * the possibility to bootstrap the system again owning 100% of all nDEPS shares.
     *
     * @param helpers          A list of addresses that delegate to the caller in incremental order
     * @param addressesToWipe  A list of addresses whose nDEPS will be burned to zero
     */
    function restructureCapTable(address[] calldata helpers, address[] calldata addressesToWipe) external {
        require(dEURO.equity() < MINIMUM_EQUITY);
        checkQualified(msg.sender, helpers);
        for (uint256 i = 0; i < addressesToWipe.length; i++) {
            address current = addressesToWipe[i];
            _burn(current, balanceOf(current));
        }
    }

    /**
     * @dev See {IERC165-supportsInterface}.
     */
    function supportsInterface(bytes4 interfaceId) public view override virtual returns (bool) {
        return
            interfaceId == type(IERC20).interfaceId ||
            interfaceId == type(ERC20Permit).interfaceId ||
            super.supportsInterface(interfaceId);
    }
}<|MERGE_RESOLUTION|>--- conflicted
+++ resolved
@@ -95,17 +95,6 @@
         dEURO = dEURO_;
     }
 
-<<<<<<< HEAD
-    function name() external pure override returns (string memory) {
-        return "Native Decentralized Euro Protocol Share";
-    }
-
-    function symbol() external pure override returns (string memory) {
-        return "nDEPS";
-    }
-
-=======
->>>>>>> d8792cea
     /**
      * @notice Returns the price of one nDEPS in dEURO with 18 decimals precision.
      */
