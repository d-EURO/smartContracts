--- conflicted
+++ resolved
@@ -150,12 +150,8 @@
     function calculateShares(uint256 investment) public view returns (uint256) {
         uint256 totalShares = totalSupply();
         uint256 capital = zchf.equity();
-<<<<<<< HEAD
-        uint256 newTotalShares = _mulD18(totalShares, _cubicRoot(_divD18(capital + investment, capital)));
-=======
         uint256 capitalBefore = capital - investment;
         uint256 newTotalShares = _mulD18(totalShares, _cubicRoot(_divD18(capital, capitalBefore)));
->>>>>>> 828d39b0
         return newTotalShares - totalShares;
     }
 
