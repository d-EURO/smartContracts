--- conflicted
+++ resolved
@@ -179,11 +179,7 @@
         uint256 capital = zchf.equity();
         require(shares + ONE_DEC18 < totalShares, "too many shares"); // make sure there is always at least one share
         uint256 newTotalShares = totalShares - shares;
-<<<<<<< HEAD
-        uint256 newCapital = _divD18(capital, _power3(_divD18(totalShares, newTotalShares)));
-=======
         uint256 newCapital = _mulD18(capital, _power3(_divD18(newTotalShares, totalShares)));
->>>>>>> 752101ec
         return capital - newCapital;
     }
 
