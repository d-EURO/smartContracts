--- conflicted
+++ resolved
@@ -95,7 +95,7 @@
     /**
      * @notice The locked-in rate (including riskPremiumPPM) for this position.
      */
-    uint24 public fixedAnnualRatePPM;  
+    uint24 public fixedAnnualRatePPM;
 
     /**
      * @notice The reserve contribution in parts per million of the minted amount.
@@ -377,11 +377,7 @@
      * This re-prices the entire position based on the current leadrate.
      */
     function _fixRateToLeadrate() internal {
-<<<<<<< HEAD
         fixedAnnualRatePPM = IMintingHub(hub).RATE().currentRatePPM() + riskPremiumPPM;
-=======
-        fixedAnnualRatePPM = IMintingHubGateway(hub).RATE().currentRatePPM() + riskPremiumPPM;
->>>>>>> ceef456e
     }
 
     /**
@@ -401,7 +397,7 @@
     /**
      * @notice Computes the total outstanding interest, including newly accrued interest.
      * @dev This function calculates interest accumulated since the last accrual based on
-     * the principal amount, the annual interest rate, and the elapsed time. 
+     * the principal amount, the annual interest rate, and the elapsed time.
      * The newly accrued interest is added to the current outstanding interest.
      * @return newInterest The total outstanding interest, including newly accrued interest.
      */
@@ -468,7 +464,7 @@
     *      `debt = principal + interest`. Under normal conditions, this simplifies to:
     *      `amount = (principal * (1000000 - reservePPM)) / 1000000 + interest`.
     * 
-    *      For example, if `principal` is 40, `interest` is 10, and `reservePPM` is 200000, repaying 42 dEURO 
+    *      For example, if `principal` is 40, `interest` is 10, and `reservePPM` is 200000, repaying 42 dEURO
     *      is required to fully close the position.
     * 
     * @param amount The maximum amount of dEURO that `msg.sender` is willing to repay.
@@ -532,9 +528,9 @@
         _repayInterest(buyer, propInterest);
         proceeds = _repayPrincipalNet(buyer, proceeds);
         proceeds = _repayInterest(buyer, proceeds);
-        
+
         // If remaining collateral is 0 and `principal` > 0, cover the shortfall with the system.
-        // Note: It is not possible for the outstanding `interest` to be > 0 if collateral is 0, 
+        // Note: It is not possible for the outstanding `interest` to be > 0 if collateral is 0,
         // as `propInterest` would be equal to `interest` and hence be paid off in full above.
         // Therefore, the system never covers a loss containing outstanding `interest`.
         if (remainingCollateral == 0 && principal > 0) {
@@ -610,7 +606,7 @@
         if (IERC165(hub).supportsInterface(type(IMintingHubGateway).interfaceId)) {
             IMintingHubGateway(hub).notifyInterestPaid(amount);
         }
-        
+
     }
 
     /**
@@ -662,9 +658,9 @@
 
     /**
      * @notice Repays principal from `payer` using the net repayment amount (excluding reserves).
-     * 
+     *
      * Repayment occurs in two steps:
-     * (1) Burn with reserve: Uses `burnFromWithReserveNet` to repay up to `getUsableMint(principal)`, 
+     * (1) Burn with reserve: Uses `burnFromWithReserveNet` to repay up to `getUsableMint(principal)`,
      *     covering both principal and its reserve portion.
      * (2) Direct burn: If principal remains, `burnFrom` burns the remaining principal directly from `payer`.
      *
