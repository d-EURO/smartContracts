--- conflicted
+++ resolved
@@ -45,7 +45,6 @@
         }
     }
 
-<<<<<<< HEAD
     function _beforeTokenTransfer(address from, address to, uint256 amount) virtual internal {
         super._beforeTokenTransfer(from, to, amount);
         adjustSenderVoteAnchor(from, amount);
@@ -70,14 +69,8 @@
         return totalSupply() * (block.number - totalVoteAnchor);
     }
 
-    function isQualified(address sender, address[] calldata helpers) external view returns (bool) {
+    function isQualified(address sender, address[] calldata helpers) external override view returns (bool) {
         uint256 votes = votes(sender);
-=======
-    function isQualified(address sender, address[] calldata helpers) 
-        override external view returns (bool) 
-    {
-        uint256 votes = balanceOf(sender);
->>>>>>> 0936eb52
         for (uint i=0; i<helpers.length; i++){
             address current = helpers[i];
             require(current != sender);
