--- conflicted
+++ resolved
@@ -145,13 +145,7 @@
      */
     function withdraw(address target, uint192 amount) public returns (uint256) {
         Account storage account = refresh(msg.sender);
-<<<<<<< HEAD
-        if (account.ticks > currentTicks()) {
-            revert FundsLocked(uint40(account.ticks - currentTicks()) / currentRatePPM);
-        } else if (amount >= account.saved) {
-=======
         if (amount >= account.saved) {
->>>>>>> a4a43a31
             amount = account.saved;
             delete savings[msg.sender];
         } else {
