--- conflicted
+++ resolved
@@ -12,19 +12,6 @@
 import dotenv from "dotenv";
 dotenv.config();
 
-<<<<<<< HEAD
-//export default config;
-const DEFAULT_PK =
-  "0xac0974bec39a17e36ba4a6b4d238ff944bacb478cbed5efcae784d7bf4f2ff80"; // do not send ETH to this account
-const DEFAULT_API_KEY = "5U72KF899MIGKQP64MHFSCINXV1V3W27J3";
-
-let pk: string | SigningKey =
-  <string>process.env.PK == null ? DEFAULT_PK : <string>process.env.PK;
-let etherscanapikey: string =
-  <string>process.env.ETHERSCAN_API_KEY == null
-    ? DEFAULT_API_KEY
-    : <string>process.env.ETHERSCAN_API_KEY;
-=======
 const seed = process.env.DEPLOYER_ACCOUNT_SEED;
 if (!seed) throw new Error("Failed to import the seed string from .env");
 const w0 = getChildFromSeed(seed, 0); // deployer
@@ -32,7 +19,6 @@
 const alchemy = process.env.ALCHEMY_RPC_KEY;
 if (alchemy?.length == 0 || !alchemy)
   console.log("WARN: No Alchemy Key found in .env");
->>>>>>> 80889148
 
 const config: HardhatUserConfig = {
   solidity: {
@@ -51,11 +37,7 @@
   },
   networks: {
     mainnet: {
-<<<<<<< HEAD
-      url: "https://eth.llamarpc.com",
-=======
       url: `https://eth-mainnet.g.alchemy.com/v2/${alchemy}`,
->>>>>>> 80889148
       chainId: 1,
       gas: "auto",
       gasPrice: "auto",
